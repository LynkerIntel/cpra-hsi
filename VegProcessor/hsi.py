--- conflicted
+++ resolved
@@ -62,11 +62,8 @@
         self.water_year_end = self.config["simulation"].get("water_year_end")
         self.run_hsi = self.config["simulation"].get("run_hsi")
         self.analog_sequence = self.config["simulation"].get("wse_sequence_input")
-<<<<<<< HEAD
         self.hydro_domain_flag = self.config['simulation'].get("hydro_domain_flag")
-=======
         self.blue_crab_lookup_path = self.config['simulation'].get("blue_crab_lookup_table")
->>>>>>> 483128d9
 
         # metadata
         self.metadata = self.config["metadata"]
@@ -182,16 +179,11 @@
         self.pct_vegetated = None
         self.water_depth_spawning_season = None
 
-<<<<<<< HEAD
+        # TODO load pandas dataframe into this from bluecrab_lookup_table_path
+        # self.bluecrab_lookup_table = pd.read_excel(self.bluecrab_lookup_table_path)
+
         # # NetCDF data output
         # sim_length = self.water_year_end - self.water_year_start
-=======
-        # TODO load pandas dataframe into this from bluecrab_lookup_table_path
-        # self.bluecrab_lookup_table = pd.read_excel(self.bluecrab_lookup_table_path)
-
-        # NetCDF data output
-        sim_length = self.water_year_end - self.water_year_start
->>>>>>> 483128d9
 
         # file_params = {
         #     "model": self.metadata.get("model"),
@@ -543,15 +535,20 @@
 
         da_coarse = ds.coarsen(y=8, x=8, boundary="pad").mean()
         return da_coarse.to_numpy()
-<<<<<<< HEAD
-
-    # def _create_output_dirs(self):
-    #     """Create an output location for state variables, model config,
-    #     input data, and QC plots.
-
-    #     (No logging because logger needs output location for log file first.)
-    #     """
-    #     output_dir_name = f"HSI_{self.sim_start_time}"
+    
+    def _load_blue_crab_lookup(self):
+        """
+        Read blue crab lookup table
+        """
+        self.blue_crab_lookup_table = pd.read_csv(self.blue_crab_lookup_path)
+
+    def _create_output_dirs(self):
+        """Create an output location for state variables, model config,
+        input data, and QC plots.
+
+        (No logging because logger needs output location for log file first.)
+        """
+        output_dir_name = f"HSI_{self.sim_start_time}"
 
     #     # Combine base directory and new directory name
     #     self.output_dir_path = os.path.join(self.output_base_dir, output_dir_name)
@@ -566,36 +563,6 @@
     #         shutil.copy(self.config_path, run_metadata_dir)
     #     else:
     #         print("Config file not found at %s", self.config_path)
-=======
-    
-    def _load_blue_crab_lookup(self):
-        """
-        Read blue crab lookup table
-        """
-        self.blue_crab_lookup_table = pd.read_csv(self.blue_crab_lookup_path)
-
-    def _create_output_dirs(self):
-        """Create an output location for state variables, model config,
-        input data, and QC plots.
-
-        (No logging because logger needs output location for log file first.)
-        """
-        output_dir_name = f"HSI_{self.sim_start_time}"
-
-        # Combine base directory and new directory name
-        self.output_dir_path = os.path.join(self.output_base_dir, output_dir_name)
-        # Create the directory if it does not exist
-        os.makedirs(self.output_dir_path, exist_ok=True)
-
-        # Create the 'run-input' subdirectory
-        run_metadata_dir = os.path.join(self.output_dir_path, "run-metadata")
-        os.makedirs(run_metadata_dir, exist_ok=True)
-
-        if os.path.exists(self.config_path):
-            shutil.copy(self.config_path, run_metadata_dir)
-        else:
-            print("Config file not found at %s", self.config_path)
->>>>>>> 483128d9
 
     def _create_output_file(self, params: dict):
         """HSI: Create NetCDF file for data output.
@@ -664,7 +631,6 @@
         ds = xr.open_dataset(self.netcdf_filepath)
 
         hsi_variables = {
-<<<<<<< HEAD
             # alligator
             "alligator_hsi": (self.alligator.hsi, np.float32),
             "alligator_si_1": (self.alligator.si_1, np.float32),
@@ -721,46 +687,6 @@
             "pct_dev_upland": (self.pct_dev_upland, np.float32),
             "pct_flotant_marsh": (self.pct_flotant_marsh, np.float32),
             "pct_vegetated": (self.pct_vegetated, np.float32),
-=======
-            "alligator_hsi": self.alligator.hsi,
-            "alligator_si_1": self.alligator.si_1,
-            "alligator_si_2": self.alligator.si_2,
-            "alligator_si_3": self.alligator.si_3,
-            "alligator_si_4": self.alligator.si_4,
-            "alligator_si_5": self.alligator.si_5,
-            #
-            "bald_eagle_hsi": self.baldeagle.hsi,
-            "bald_eagle_si_1": self.baldeagle.si_1,
-            "bald_eagle_si_2": self.baldeagle.si_2,
-            "bald_eagle_si_3": self.baldeagle.si_3,
-            "bald_eagle_si_4": self.baldeagle.si_4,
-            "bald_eagle_si_5": self.baldeagle.si_5,
-            "bald_eagle_si_6": self.baldeagle.si_6,
-            #
-            "crawfish_hsi": self.crawfish.hsi,
-            "crawfish_si_1": self.crawfish.si_1,
-            "crawfish_si_2": self.crawfish.si_2,
-            "crawfish_si_3": self.crawfish.si_3,
-            "crawfish_si_4": self.crawfish.si_4,
-            #
-            "gizzard_shad_hsi": self.gizzardshad.hsi,
-            "gizzard_shad_si_1": self.gizzardshad.si_1,
-            "gizzard_shad_si_2": self.gizzardshad.si_2,
-            "gizzard_shad_si_3": self.gizzardshad.si_3,
-            "gizzard_shad_si_4": self.gizzardshad.si_4,
-            "gizzard_shad_si_5": self.gizzardshad.si_5,
-            "gizzard_shad_si_6": self.gizzardshad.si_6,
-            "gizzard_shad_si_7": self.gizzardshad.si_7,
-            #
-            "bass_hsi": self.bass.hsi,
-            "bass_si_1": self.bass.si_1,
-            "bass_si_2": self.bass.si_2,
-            # "black_bear_hsi": self.black_bear.hsi,
-            #
-            "bluecrab_hsi": self.bluecrab.hsi,
-            "bluecrab_si_1": self.bluecrab.si_1,
-            "bluecrab_si_2": self.bluecrab.si_2,
->>>>>>> 483128d9
         }
 
         for var_name, (data, dtype) in hsi_variables.items():
