--- conflicted
+++ resolved
@@ -21,30 +21,6 @@
 from species_hsi import alligator, crawfish, baldeagle, gizzardshad, bass
 
 
-<<<<<<< HEAD
-=======
-# this is a c/p from veg class, not sure why I need it again here.
-class _TimestepFilter(logging.Filter):
-    """A roundabout way to inject the current timestep into log records.
-    Should & could be simplified.
-
-    N/A if log messages occurs while self.current_timestep is not set.
-    """
-
-    def __init__(self, veg_transition_instance):
-        super().__init__()
-        self.veg_transition_instance = veg_transition_instance
-
-    def filter(self, record):
-        # Dynamically add the current timestep to log records
-        record.timestep = (
-            self.veg_transition_instance.current_timestep.strftime("%Y-%m-%d")
-            if self.veg_transition_instance.current_timestep
-            else "N/A"
-        )
-        return True
-
->>>>>>> a25f19b1
 class HSI(vt.VegTransition):
     """HSI model framework."""
 
@@ -168,7 +144,7 @@
 
         self.pct_bare_ground = None
         self.pct_dev_upland = None  # does not change
-        #self.pct_marsh = None # not currently in use
+        # self.pct_marsh = None # not currently in use
 
         # gizzard shad vars
         self.tds_summer_growing_season = None  # ideal always
@@ -422,7 +398,7 @@
         self.pct_vegetated = ds_vegetated.to_numpy()
 
         # Marsh 20-23
-        #self.pct_marsh = ds_marsh.to_numpy() # not currently in use
+        # self.pct_marsh = ds_marsh.to_numpy() # not currently in use
 
         # Zone V, IV, III, (BLH's) II (swamp)
         self.pct_swamp_bottom_hardwood = ds_swamp_blh.to_numpy()
