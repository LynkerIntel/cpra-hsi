from dataclasses import dataclass, field
import numpy as np
import logging


@dataclass
class BottomlandHardwoodHSI:
    """
    This dataclass handles ingestion of processed inputs to the HSI Model. Class methods are
    used for each individual suitability index, and initialized as None for cases where
    the data for an index is not available. These indices will be set to ideal (1).

    Note: All input vars are two dimensional np.ndarray with x, y, dims. All suitability index math
    should use numpy operators instead of `math` to ensure vectorized computation.
    """

    hydro_domain_480: np.ndarray = None
    dem_480: np.ndarray = None
    pct_blh_cover: np.ndarray = None

    v1a_pct_overstory_w_mast: np.ndarray = None
    v1b_pct_overstory_w_soft_mast: np.ndarray = None
    v1c_pct_overstory_w_hard_mast: np.ndarray = None
    v2_stand_maturity: np.ndarray = None
    v3a_pct_understory: np.ndarray = None
    v3b_pct_midstory: np.ndarray = None
    v4a_flood_duration: np.ndarray = None
    v4b_flow_exchange: np.ndarray = None
    v5_size_forested_area: np.ndarray = None
    v6_suit_trav_surr_lu: np.ndarray = None
    v7_disturbance: np.ndarray = None

    # Suitability indices (calculated)
    si_1: np.ndarray = field(init=False)
    si_2: np.ndarray = field(init=False)
    si_3: np.ndarray = field(init=False)
    si_4: np.ndarray = field(init=False)
    si_5: np.ndarray = field(init=False)
    si_6: np.ndarray = field(init=False)
    si_7: np.ndarray = field(init=False)

    # Overall Habitat Suitability Index (HSI)
    hsi: np.ndarray = field(init=False)

    @classmethod
    def from_hsi(cls, hsi_instance):
        """Create Bottomland Hardwood (BLH) HSI instance from an HSI instance."""

        return cls(
<<<<<<< HEAD
            v1a_pct_overstory_w_mast=hsi_instance.pct_has_mast,
            v1b_pct_overstory_w_soft_mast=hsi_instance.pct_soft_mast,
            v1c_pct_overstory_w_hard_mast=hsi_instance.pct_hard_mast,
            v2_stand_maturity=hsi_instance.maturity,
            v3a_pct_understory=hsi_instance.pct_understory,
            v3b_pct_midstory=hsi_instance.pct_midstory,
            v4a_flood_duration=hsi_instance.flood_duration,
=======
            v1a_pct_overstory_w_mast=hsi_instance.pct_overstory_w_mast,
            v1b_pct_overstory_w_soft_mast=hsi_instance.pct_overstory_w_soft_mast,
            v1c_pct_overstory_w_hard_mast=hsi_instance.pct_overstory_w_hard_mast,
            v2_stand_maturity=hsi_instance.stand_maturity,
            v3a_pct_understory=hsi_instance.pct_understory,
            v3b_pct_midstory=hsi_instance.pct_midstory,
            v4a_flood_duration=hsi_instance.flood_duration, 
>>>>>>> ec3f1d0f
            v4b_flow_exchange=hsi_instance.flow_exchange,
            v5_size_forested_area=hsi_instance.size_forested_area,
            v6_suit_trav_surr_lu=hsi_instance.suit_trav_surr_lu,  # set to ideal
            v7_disturbance=hsi_instance.disturbance,  # set to ideal
            dem_480=hsi_instance.dem_480,
            hydro_domain_480=hsi_instance.hydro_domain_480,
            pct_blh_cover=hsi_instance.pct_blh_cover,
        )

    def __post_init__(self):
        """Run class methods to get HSI after instance is created."""
        # Set up the logger
        self._setup_logger()
        self.template = self._create_template_array()

        # Calculate individual suitability indices
        self.si_1 = self.calculate_si_1()
        self.si_2 = self.calculate_si_2()
        self.si_3 = self.calculate_si_3()
        self.si_4 = self.calculate_si_4()
        self.si_5 = self.calculate_si_5()
        self.si_6 = self.calculate_si_6()
        self.si_7 = self.calculate_si_7()

        # Calculate overall suitability score with quality control
        self.hsi = self.calculate_overall_suitability()

    def _create_template_array(self) -> np.ndarray:
        """Create an array from a template all valid pixels are 999.0, and
        NaN from the input are persisted.
        """
        # Bottomland Hardwood Wetland Value Assessment (BLH WVA) has depth related vars, and is
        # limited to hydrologic model domain
        arr = np.where(np.isnan(self.hydro_domain_480), np.nan, 999.0)
        return arr

    def clip_array(self, result: np.ndarray) -> np.ndarray:
        """Clip array values to between 0 and 1, for cases
        where equations may result in slightly higher than 1.
        Only logs a warning if the input array has values greater than 1.1,
        for cases where there may be a logical error.
        """
        clipped = np.clip(result, 0.0, 1.0)
        if np.any(result > 1.1):
            self._logger.warning(
                "SI output clipped to [0, 1]. SI arr includes values > 1.1, check logic!"
            )
        return clipped

    def _setup_logger(self):
        """Set up the logger for the class."""
        self._logger = logging.getLogger("BottomlandHardwoodHSI")
        self._logger.setLevel(logging.INFO)

        # Prevent adding multiple handlers if already added
        if not self._logger.handlers:
            # Create console handler and set level
            ch = logging.StreamHandler()
            ch.setLevel(logging.INFO)

            # Create formatter and add it to the handler
            formatter = logging.Formatter(
                "%(asctime)s - %(name)s - %(levelname)s - %(message)s"
            )
            ch.setFormatter(formatter)

            # Add the handler to the logger
            self._logger.addHandler(ch)

    def blh_cover_mask(self, si_array: np.ndarray) -> np.ndarray:
        """To apply the BLH WVA, at least 40% BLH cover (Zone 3 to 5)
        has to be present. This applies a mask to each SI array where
        the %BLH cover is < 40%. These areas are given an SI = 0.
        """
        if self.pct_blh_cover is not None:
            blh_mask = (self.pct_blh_cover < 40) & (
                ~np.isnan(self.pct_blh_cover)
            )
            si_array[blh_mask] = 0
        return si_array

    def calculate_si_1(self) -> np.ndarray:
        """Tree Species Association"""
        self._logger.info("Running SI 1")
        si_1 = self.template.copy()

        if (
            self.v1a_pct_overstory_w_mast is None
            or self.v1b_pct_overstory_w_soft_mast is None
            or self.v1c_pct_overstory_w_hard_mast is None
        ):
            self._logger.info(
                "Overstory with mast values not provided. Setting index to 1."
            )
            si_1[~np.isnan(si_1)] = 1

        else:
            # class 1
            mask_1 = (self.v1a_pct_overstory_w_mast < 25) | (
                (self.v1b_pct_overstory_w_soft_mast > 50)
                & (self.v1c_pct_overstory_w_hard_mast == 0)
            )
            si_1[mask_1] = 0.2

            # class 2
            mask_2 = (
                (self.v1a_pct_overstory_w_mast >= 25)
                & (self.v1a_pct_overstory_w_mast <= 50)
                & (self.v1c_pct_overstory_w_hard_mast < 10)
            )
            si_1[mask_2] = 0.4

            # class 3
            mask_3 = (
                (self.v1a_pct_overstory_w_mast >= 25)
                & (self.v1a_pct_overstory_w_mast <= 50)
                & (self.v1c_pct_overstory_w_hard_mast >= 10)
            )
            si_1[mask_3] = 0.6

            # class 4
            mask_4 = (self.v1a_pct_overstory_w_mast > 50) & (
                self.v1c_pct_overstory_w_hard_mast < 20
            )
            si_1[mask_4] = 0.8

            # class 5
            mask_5 = (self.v1a_pct_overstory_w_mast > 50) & (
                self.v1c_pct_overstory_w_hard_mast >= 20
            )
            si_1[mask_5] = 1

        si_1 = self.blh_cover_mask(si_1)

        if np.any(np.isclose(si_1, 999.0, atol=1e-5)):
            raise ValueError("Unhandled condition in SI logic!")

        return self.clip_array(si_1)

    def calculate_si_2(self) -> np.ndarray:
        """Stand Maturity"""
        self._logger.info("Running SI 2")
        si_2 = self.template.copy()

        if self.v2_stand_maturity is None:
            self._logger.info(
                "Stand maturity (tree age) is not provided. Setting index to 1."
            )
            si_2[~np.isnan(si_2)] = 1

        else:
            # condition 1
            mask_1 = self.v2_stand_maturity == 0
            si_2[mask_1] = 0

            # condition 2
            mask_2 = (self.v2_stand_maturity > 0) & (
                self.v2_stand_maturity <= 3
            )
            si_2[mask_2] = 0.0033 * self.v2_stand_maturity[mask_2]

            # condition 3
            mask_3 = (self.v2_stand_maturity > 3) & (
                self.v2_stand_maturity <= 7
            )
            si_2[mask_3] = (0.01 * self.v2_stand_maturity[mask_3]) - 0.02

            # condition 4
            mask_4 = (self.v2_stand_maturity > 7) & (
                self.v2_stand_maturity <= 10
            )
            si_2[mask_4] = (0.017 * self.v2_stand_maturity[mask_4]) - 0.07

            # condition 5
            mask_5 = (self.v2_stand_maturity > 10) & (
                self.v2_stand_maturity <= 20
            )
            si_2[mask_5] = (0.02 * self.v2_stand_maturity[mask_5]) - 0.1

            # condition 6
            mask_6 = (self.v2_stand_maturity > 20) & (
                self.v2_stand_maturity <= 30
            )
            si_2[mask_6] = (0.03 * self.v2_stand_maturity[mask_6]) - 0.3

            # condition 7
            mask_7 = (self.v2_stand_maturity > 30) & (
                self.v2_stand_maturity <= 50
            )
            si_2[mask_7] = 0.02 * self.v2_stand_maturity[mask_7]

            # condition 8
            mask_8 = self.v2_stand_maturity > 50
            si_2[mask_8] = 1

        si_2 = self.blh_cover_mask(si_2)

        if np.any(np.isclose(si_2, 999.0, atol=1e-5)):
            raise ValueError("Unhandled condition in SI logic!")

        return self.clip_array(si_2)

    def calculate_si_3(self) -> np.ndarray:
        """Understory/Midstory"""

        # Understory SI
        self._logger.info("Running Understory SI")
        u_si = self.template.copy()

        if self.v3a_pct_understory is None:
            self._logger.info(
                "Understory data not provided. Setting index to 1."
            )
            u_si[~np.isnan(u_si)] = 1

        else:
            # understory condition 1
            mask_u1 = self.v3a_pct_understory == 0
            u_si[mask_u1] = 0.1

            # understory condition 2
            mask_u2 = (self.v3a_pct_understory > 0) & (
                self.v3a_pct_understory <= 30
            )
            u_si[mask_u2] = (0.03 * self.v3a_pct_understory[mask_u2]) + 0.1

            # understory condition 3
            mask_u3 = (self.v3a_pct_understory > 30) & (
                self.v3a_pct_understory <= 60
            )
            u_si[mask_u3] = 1

            # understory condition 4
            mask_u4 = self.v3a_pct_understory > 60
            u_si[mask_u4] = (-0.01 * self.v3a_pct_understory[mask_u4]) + 1.6

        # Midstory SI
        self._logger.info("Running Midstory SI")
        m_si = self.template.copy()

        if self.v3b_pct_midstory is None:
            self._logger.info(
                "Midstory data not provided. Setting index to 1."
            )
            m_si[~np.isnan(m_si)] = 1

        else:
            # midstory condition 1
            mask_m1 = self.v3b_pct_midstory == 0
            m_si[mask_m1] = 0.1

            # midstory condition 2
            mask_m2 = (self.v3b_pct_midstory > 0) & (
                self.v3b_pct_midstory <= 20
            )
            m_si[mask_m2] = (0.045 * self.v3b_pct_midstory[mask_m2]) + 0.1

            # midstory condition 3
            mask_m3 = (self.v3b_pct_midstory > 20) & (
                self.v3b_pct_midstory <= 50
            )
            m_si[mask_m3] = 1

            # midstory condition 4
            mask_m4 = self.v3b_pct_midstory > 50
            m_si[mask_m4] = (-0.01 * self.v3b_pct_midstory[mask_m4]) + 1.5

        # Combined SI 3
        self._logger.info("Running SI 3")
        si_3 = self.template.copy()
        si_3 = (u_si + m_si) / 2

        si_3 = self.blh_cover_mask(si_3)

        if np.any(np.isclose(si_3, 999.0, atol=1e-5)):
            raise ValueError("Unhandled condition in SI logic!")

        return self.clip_array(si_3)

    def calculate_si_4(self) -> np.ndarray:
        """Hydrology"""
        self._logger.info("Running SI 4")
        si_4 = self.template.copy()

        if self.v4a_flood_duration is None or self.v4b_flow_exchange is None:
            self._logger.info(
                "Flood duration or flow exchange data is not provided. Setting index to 1."
            )
            si_4[~np.isnan(si_4)] = 1

        else: 
            # scoring for 20 flood duration and 
            # flow exchange combinations of 
            # conditions
            si4_score = {
                ("None", "High"): 0.65,
                ("Temporary", "High"): 1.00,
                ("Seasonal", "High"): 0.85,
                ("Semi-Permanent", "High"): 0.75,
                ("Permanent", "High"): 0.65,
                ("None", "Moderate"): 0.45,
                ("Temporary", "Moderate"): 0.85,
                ("Seasonal", "Moderate"): 0.75,
                ("Semi-Permanent", "Moderate"): 0.65,
                ("Permanent", "Moderate"): 0.45,
                ("None", "Low"): 0.3,
                ("Temporary", "Low"): 0.7,
                ("Seasonal", "Low"): 0.65,
                ("Semi-Permanent", "Low"): 0.45,
                ("Permanent", "Low"): 0.3,
                ("None", "None"): 0.1,
                ("Temporary", "None"): 0.5,
                ("Seasonal", "None"): 0.4,
                ("Semi-Permanent", "None"): 0.25,
                ("Permanent", "None"): 0.1,
            }

            # define conditions and scores
            conds = []
            scoring = []

            for (flood_dur, flow_exch), score in si4_score.items():
                mask = (self.v4a_flood_duration == flood_dur) & (
                    self.v4b_flow_exchange == flow_exch
                )
                conds.append(mask)
                scoring.append(score)
            
            si_4 = np.select(conds, scoring, default = si_4)

        si_4 = self.blh_cover_mask(si_4)

        if np.any(np.isclose(si_4, 999.0, atol=1e-5)):
            raise ValueError("Unhandled condition in SI logic!")

        return self.clip_array(si_4)

    def calculate_si_5(self) -> np.ndarray:
        """Size of Contiguous Forested Area in Acres"""
        self._logger.info("Running SI 5")
        si_5 = self.template.copy()

        if self.v5_size_forested_area is None:
            self._logger.info(
                "Size of contiguous forested area in acres not provided. Setting index to 1."
            )
            si_5[~np.isnan(si_5)] = 1

        else:

            # condition 1 for class 1
            mask_1 = (self.v5_size_forested_area >= 0) & (
                self.v5_size_forested_area <= 5
            )
            si_5[mask_1] = 0.2

            # condition 2 for class 2
            mask_2 = (self.v5_size_forested_area > 5) & (
                self.v5_size_forested_area <= 20
            )
            si_5[mask_2] = 0.4

            # condition 3 for class 3
            mask_3 = (self.v5_size_forested_area > 20) & (
                self.v5_size_forested_area <= 100
            )
            si_5[mask_3] = 0.6

            # condition 4 for class 4
            mask_4 = (self.v5_size_forested_area > 100) & (
                self.v5_size_forested_area <= 500
            )
            si_5[mask_4] = 0.8

            # condition 5 for class 5
            mask_5 = self.v5_size_forested_area > 500
            si_5[mask_5] = 1

        si_5 = self.blh_cover_mask(si_5)

        if np.any(np.isclose(si_5, 999.0, atol=1e-5)):
            raise ValueError("Unhandled condition in SI logic!")

        return self.clip_array(si_5)

    def calculate_si_6(self) -> np.ndarray:
        """Suitability and Traversability of Surrounding Land Uses"""
        self._logger.info("Running SI 6")
        si_6 = self.template.copy()

        # Set to ideal
        if self.v6_suit_trav_surr_lu is None:
            self._logger.info(
                "Suit and Trav of Surrounding Land Uses assumes ideal conditions. Setting index to 1."
            )
            si_6[~np.isnan(si_6)] = 1

        else:
            raise NotImplementedError(
                "No logic for bottomland hardwood v6 exists. Either use ideal (set array None) or add logic."
            )

        si_6 = self.blh_cover_mask(si_6)

        if np.any(np.isclose(si_6, 999.0, atol=1e-5)):
            raise ValueError("Unhandled condition in SI logic!")

        return self.clip_array(si_6)

    def calculate_si_7(self) -> np.ndarray:
        """Disturbance"""
        self._logger.info("Running SI 7")
        si_7 = self.template.copy()

        # Set to ideal.
        if self.v7_disturbance is None:
            self._logger.info(
                "Disturbance assumes ideal conditions. Setting index to 1."
            )
            si_7[~np.isnan(si_7)] = 1

        else:
            raise NotImplementedError(
                "No logic for bottomland hardwood v7 exists. Either use ideal (set array None) or add logic."
            )

        si_7 = self.blh_cover_mask(si_7)

        if np.any(np.isclose(si_7, 999.0, atol=1e-5)):
            raise ValueError("Unhandled condition in SI logic!")

        return self.clip_array(si_7)

    def calculate_overall_suitability(self) -> np.ndarray:
        """Combine individual suitability indices to compute the overall HSI with quality control."""
        self._logger.info("Running Bottomland Hardwood final HSI.")
        hsi = self.template.copy()
        for si_name, si_array in [
            ("SI 1", self.si_1),
            ("SI 2", self.si_2),
            ("SI 3", self.si_3),
            ("SI 4", self.si_4),
            ("SI 5", self.si_5),
            ("SI 6", self.si_6),
            ("SI 7", self.si_7),
        ]:
            invalid_values = (si_array < 0) | (si_array > 1)
            if np.any(invalid_values):
                num_invalid = np.count_nonzero(invalid_values)
                self._logger.warning(
                    "%s contains %d values outside the range [0, 1].",
                    si_name,
                    num_invalid,
                )

        # Combine individual suitability indices
        # condition 1 (tree age < 7)
        mask_1 = self.v2_stand_maturity < 7
        hsi[mask_1] = (
            (self.si_2[mask_1] ** 4) * (self.si_4[mask_1] ** 2)
        ) ** (1 / 6)

        # condition 2 (tree age >= 7 and v3_understory/midstory data is available)
        mask_2 = self.v2_stand_maturity >= 7
        hsi[mask_2] = (
            (self.si_1[mask_2] ** 4)
            * (self.si_2[mask_2] ** 4)
            * (self.si_3[mask_2] ** 2)
            * (self.si_4[mask_2] ** 2)
            * (self.si_5[mask_2])
        ) ** (1 / 13)

        # Quality control check for invalid values: Ensure combined_score is between 0 and 1
        invalid_values = (hsi < 0) | (hsi > 1)
        if np.any(invalid_values):
            num_invalid = np.count_nonzero(invalid_values)
            self._logger.warning(
                "Combined suitability score has %d values outside [0,1]",
                num_invalid,
            )

        # subset final HSI array to vegetation domain (not hydrologic domain)
        # Masking: Set values in `mask` to NaN wherever `data` is NaN
        masked_hsi = np.where(np.isnan(self.dem_480), np.nan, hsi)

        return masked_hsi<|MERGE_RESOLUTION|>--- conflicted
+++ resolved
@@ -47,7 +47,6 @@
         """Create Bottomland Hardwood (BLH) HSI instance from an HSI instance."""
 
         return cls(
-<<<<<<< HEAD
             v1a_pct_overstory_w_mast=hsi_instance.pct_has_mast,
             v1b_pct_overstory_w_soft_mast=hsi_instance.pct_soft_mast,
             v1c_pct_overstory_w_hard_mast=hsi_instance.pct_hard_mast,
@@ -55,21 +54,13 @@
             v3a_pct_understory=hsi_instance.pct_understory,
             v3b_pct_midstory=hsi_instance.pct_midstory,
             v4a_flood_duration=hsi_instance.flood_duration,
-=======
-            v1a_pct_overstory_w_mast=hsi_instance.pct_overstory_w_mast,
-            v1b_pct_overstory_w_soft_mast=hsi_instance.pct_overstory_w_soft_mast,
-            v1c_pct_overstory_w_hard_mast=hsi_instance.pct_overstory_w_hard_mast,
-            v2_stand_maturity=hsi_instance.stand_maturity,
-            v3a_pct_understory=hsi_instance.pct_understory,
-            v3b_pct_midstory=hsi_instance.pct_midstory,
-            v4a_flood_duration=hsi_instance.flood_duration, 
->>>>>>> ec3f1d0f
             v4b_flow_exchange=hsi_instance.flow_exchange,
             v5_size_forested_area=hsi_instance.size_forested_area,
             v6_suit_trav_surr_lu=hsi_instance.suit_trav_surr_lu,  # set to ideal
             v7_disturbance=hsi_instance.disturbance,  # set to ideal
             dem_480=hsi_instance.dem_480,
             hydro_domain_480=hsi_instance.hydro_domain_480,
+            pct_blh_cover=hsi_instance.pct_blh_cover,
             pct_blh_cover=hsi_instance.pct_blh_cover,
         )
 
@@ -354,45 +345,55 @@
             )
             si_4[~np.isnan(si_4)] = 1
 
-        else: 
-            # scoring for 20 flood duration and 
-            # flow exchange combinations of 
-            # conditions
-            si4_score = {
-                ("None", "High"): 0.65,
-                ("Temporary", "High"): 1.00,
-                ("Seasonal", "High"): 0.85,
-                ("Semi-Permanent", "High"): 0.75,
-                ("Permanent", "High"): 0.65,
-                ("None", "Moderate"): 0.45,
-                ("Temporary", "Moderate"): 0.85,
-                ("Seasonal", "Moderate"): 0.75,
-                ("Semi-Permanent", "Moderate"): 0.65,
-                ("Permanent", "Moderate"): 0.45,
-                ("None", "Low"): 0.3,
-                ("Temporary", "Low"): 0.7,
-                ("Seasonal", "Low"): 0.65,
-                ("Semi-Permanent", "Low"): 0.45,
-                ("Permanent", "Low"): 0.3,
-                ("None", "None"): 0.1,
-                ("Temporary", "None"): 0.5,
-                ("Seasonal", "None"): 0.4,
-                ("Semi-Permanent", "None"): 0.25,
-                ("Permanent", "None"): 0.1,
-            }
-
-            # define conditions and scores
-            conds = []
-            scoring = []
-
-            for (flood_dur, flow_exch), score in si4_score.items():
-                mask = (self.v4a_flood_duration == flood_dur) & (
-                    self.v4b_flow_exchange == flow_exch
-                )
-                conds.append(mask)
-                scoring.append(score)
-            
-            si_4 = np.select(conds, scoring, default = si_4)
+        else:
+            # self.v4a_flood_duration and self.v4b_flow_exchange are NumPy arrays of strings
+            # condition 1
+            mask_1 = (self.v4a_flood_duration == "Temporary") & (
+                self.v4b_flow_exchange == "High"
+            )
+            si_4[mask_1] = 1
+
+            # condition 2
+            mask_2 = (self.v4a_flood_duration == "Seasonal") & (
+                self.v4b_flow_exchange == "High"
+            )
+            si_4[mask_2] = 0.85
+
+            # condition 3
+            mask_3 = (self.v4a_flood_duration == "Semi-Permanent") & (
+                self.v4b_flow_exchange == "High"
+            )
+            si_4[mask_3] = 0.75
+
+            # condition 4
+            mask_4 = (self.v4a_flood_duration == "No Flooding") & (
+                self.v4b_flow_exchange == "High"
+            )
+            si_4[mask_4] = 0.65
+
+            # condition 5
+            mask_5 = (self.v4a_flood_duration == "Temporary") & (
+                self.v4b_flow_exchange == "None"
+            )
+            si_4[mask_5] = 0.5
+
+            # condition 6
+            mask_6 = (self.v4a_flood_duration == "Seasonal") & (
+                self.v4b_flow_exchange == "None"
+            )
+            si_4[mask_6] = 0.4
+
+            # condition 7
+            mask_7 = (self.v4a_flood_duration == "Semi-Permanent") & (
+                self.v4b_flow_exchange == "None"
+            )
+            si_4[mask_7] = 0.25
+
+            # condition 8
+            mask_8 = (self.v4a_flood_duration == "No Flooding") & (
+                self.v4b_flow_exchange == "None"
+            )
+            si_4[mask_8] = 0.1
 
         si_4 = self.blh_cover_mask(si_4)
 
