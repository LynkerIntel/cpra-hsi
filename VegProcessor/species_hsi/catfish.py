from dataclasses import dataclass, field
import numpy as np
import logging


@dataclass
class RiverineCatfishHSI:
    """
    This dataclass handles ingestion of processed inputs to the HSI Model. Class methods are
    used for each individual suitability index, and initialized as None for cases where
    the data for an index is not available. These indices will be set to ideal (1).

    Note: All input vars are two dimensional np.ndarray with x, y, dims. All suitability index math
    should use numpy operators instead of `math` to ensure vectorized computation.
    """

    hydro_domain_480: np.ndarray = None
    dem_480: np.ndarray = None

    v1_pct_pools_avg_summer_flow: np.ndarray = None
    v2_pct_cover_in_summer_pools_bw: np.ndarray = None
    v4_fpp_substrate_avg_summer_flow: np.ndarray = None
    v5_avg_temp_in_midsummer_pools_bw: np.ndarray = None
    v6_grow_season_length_frost_free_days: np.ndarray = None
    v7_max_monthly_avg_summer_turbidity: np.ndarray = None
    v8_avg_min_do_in_midsummer_pools_bw: np.ndarray = None
    v9_max_summer_salinity: np.ndarray = None
    v10_avg_temp_in_spawning_embryo_pools_bw: np.ndarray = None
    v11_max_salinity_spawning_embryo: np.ndarray = None
    v12_avg_midsummer_temp_in_pools_bw_fry: np.ndarray = None
    v13_max_summer_salinity_fry_juvenile: np.ndarray = None
    v14_avg_midsummer_temp_in_pools_bw_juvenile: np.ndarray = None
    v18_avg_vel_summer_flow: np.ndarray = None

    # Suitability indices (calculated)
    si_1: np.ndarray = field(init=False)
    si_2: np.ndarray = field(init=False)
    si_3: np.ndarray = field(init=False)
    si_4: np.ndarray = field(init=False)
    si_5: np.ndarray = field(init=False)
    si_6: np.ndarray = field(init=False)
    si_7: np.ndarray = field(init=False)
    si_8: np.ndarray = field(init=False)
    si_9: np.ndarray = field(init=False)
    si_10: np.ndarray = field(init=False)
    si_11: np.ndarray = field(init=False)
    si_12: np.ndarray = field(init=False)
    si_13: np.ndarray = field(init=False)
    si_14: np.ndarray = field(init=False)
    si_15: np.ndarray = field(init=False)
    si_16: np.ndarray = field(init=False)
    si_17: np.ndarray = field(init=False)
    si_18: np.ndarray = field(init=False)

    # components and equations
    fc: np.ndarray = field(init=False)
    cc: np.ndarray = field(init=False)
    wq: np.ndarray = field(init=False)
    rc: np.ndarray = field(init=False)

    # Overall Habitat Suitability Index (HSI)
    initial_hsi: np.ndarray = field(init=False)
    hsi: np.ndarray = field(init=False)

    @classmethod
    def from_hsi(cls, hsi_instance):
        """Create Riverine Catfish HSI instance from an HSI instance."""

        return cls(
<<<<<<< HEAD
            v1_pct_pools_avg_summer_flow=hsi_instance.catfish_pct_pools_avg_summer_flow,
            v2_pct_cover_in_summer_pools_bw=hsi_instance.catfish_pct_cover_in_summer_pools_bw,  # set to ideal
            v4_fpp_substrate_avg_summer_flow=hsi_instance.catfish_fpp_substrate_avg_summer_flow,  # set to ideal
            v5_avg_temp_in_midsummer_pools_bw=hsi_instance.catfish_avg_temp_in_midsummer_pools_bw,
            v6_grow_season_length_frost_free_days=hsi_instance.catfish_grow_season_length_frost_free_days,  # set to ideal
            v7_max_monthly_avg_summer_turbidity=hsi_instance.catfish_max_monthly_avg_summer_turbidity,
            v8_avg_min_do_in_midsummer_pools_bw=hsi_instance.catfish_avg_min_do_in_midsummer_pools_bw,
            v9_max_summer_salinity=hsi_instance.catfish_max_summer_salinity,
            v10_avg_temp_in_spawning_embryo_pools_bw=hsi_instance.catfish_avg_temp_in_spawning_embryo_pools_bw,
            v11_max_salinity_spawning_embryo=hsi_instance.catfish_max_salinity_spawning_embryo,
            v12_avg_midsummer_temp_in_pools_bw_fry=hsi_instance.catfish_avg_midsummer_temp_in_pools_bw_fry,
            v13_max_summer_salinity_fry_juvenile=hsi_instance.catfish_max_summer_salinity_fry_juvenile,
            v14_avg_midsummer_temp_in_pools_bw_juvenile=hsi_instance.catfish_avg_midsummer_temp_in_pools_bw_juvenile,
            v18_avg_vel_summer_flow=hsi_instance.catfish_avg_vel_summer_flow,
=======
            v1_pct_pools_avg_summer_flow=hsi_instance.pct_pools_avg_summer_flow,
            v2_pct_cover_in_summer_pools_bw=hsi_instance.pct_cover_in_summer_pools_bw,  # set to ideal
            v4_fpp_substrate_avg_summer_flow=hsi_instance.fpp_substrate_avg_summer_flow,  # set to ideal
            v5_avg_temp_in_midsummer_pools_bw=hsi_instance.avg_temp_in_midsummer_pools_bw,
            v6_grow_season_length_frost_free_days=hsi_instance.grow_season_length_frost_free_days,  # if using, set to ideal
            v7_max_monthly_avg_summer_turbidity=hsi_instance.max_monthly_avg_summer_turbidity,
            v8_avg_min_do_in_midsummer_pools_bw=hsi_instance.avg_min_do_in_midsummer_pools_bw,
            v9_max_summer_salinity=hsi_instance.max_summer_salinity,
            v10_avg_temp_in_spawning_embryo_pools_bw=hsi_instance.avg_temp_in_spawning_embryo_pools_bw,
            v11_max_salinity_spawning_embryo=hsi_instance.max_salinity_spawning_embryo,
            v12_avg_midsummer_temp_in_pools_bw_fry=hsi_instance.avg_midsummer_temp_in_pools_bw_fry,
            v13_max_summer_salinity_fry_juvenile=hsi_instance.max_summer_salinity_fry_juvenile,
            v14_avg_midsummer_temp_in_pools_bw_juvenile=hsi_instance.avg_midsummer_temp_in_pools_bw_juvenile,
            v18_avg_vel_summer_flow=hsi_instance.avg_vel_summer_flow,
>>>>>>> 17a7b7d7
            dem_480=hsi_instance.dem_480,
            hydro_domain_480=hsi_instance.hydro_domain_480,
        )

    def __post_init__(self):
        """Run class methods to get HSI after instance is created."""
        # Set up the logger
        self._setup_logger()
        self.template = self._create_template_array()

        # Calculate individual suitability indices
        self.si_1 = self.calculate_si_1()
        self.si_2 = self.calculate_si_2()
        self.si_4 = self.calculate_si_4()
        self.si_5 = self.calculate_si_5()
        self.si_6 = self.calculate_si_6()
        self.si_7 = self.calculate_si_7()
        self.si_8 = self.calculate_si_8()
        self.si_9 = self.calculate_si_9()
        self.si_10 = self.calculate_si_10()
        self.si_11 = self.calculate_si_11()
        self.si_12 = self.calculate_si_12()
        self.si_13 = self.calculate_si_13()
        self.si_14 = self.calculate_si_14()
        self.si_18 = self.calculate_si_18()

        # Calculate overall suitability score with quality control
        self.hsi = self.calculate_overall_suitability()

    def _create_template_array(self) -> np.ndarray:
        """Create an array from a template all valid pixels are 999.0, and
        NaN from the input are persisted.
        """
        # Riverine Catfish has depth related vars, and is
        # limited to hydrologic model domain
        arr = np.where(np.isnan(self.hydro_domain_480), np.nan, 999.0)
        return arr

    def clip_array(self, result: np.ndarray) -> np.ndarray:
        """Clip array values to between 0 and 1, for cases
        where equations may result in slightly higher than 1.
        Only logs a warning if the input array has values greater than 1.1,
        for cases where there may be a logical error.
        """
        clipped = np.clip(result, 0.0, 1.0)
        if np.any(result > 1.1):
            self._logger.warning(
                "SI output clipped to [0, 1]. SI arr includes values > 1.1, check logic!"
            )
        return clipped

    def _setup_logger(self):
        """Set up the logger for the class."""
        self._logger = logging.getLogger("RiverineCatfishHSI")
        self._logger.setLevel(logging.INFO)

        # Prevent adding multiple handlers if already added
        if not self._logger.handlers:
            # Create console handler and set level
            ch = logging.StreamHandler()
            ch.setLevel(logging.INFO)

            # Create formatter and add it to the handler
            formatter = logging.Formatter(
                "%(asctime)s - %(name)s - %(levelname)s - %(message)s"
            )
            ch.setFormatter(formatter)

            # Add the handler to the logger
            self._logger.addHandler(ch)

    def calculate_si_1(self) -> np.ndarray:
        """Percent pools during average summer flow"""
        self._logger.info("Running SI 1")
        si_1 = self.template.copy()

        if self.v1_pct_pools_avg_summer_flow is None:
            self._logger.info(
                "Percent pools during avg summer flow is not provided. Setting index to 1."
            )
            si_1[~np.isnan(si_1)] = 1

        else:
            # condition 1
            mask_1 = self.v1_pct_pools_avg_summer_flow < 40
            si_1[mask_1] = (
                0.02 * (self.v1_pct_pools_avg_summer_flow[mask_1])
            ) + 0.2

            # condition 2
            mask_2 = (self.v1_pct_pools_avg_summer_flow >= 40) & (
                self.v1_pct_pools_avg_summer_flow <= 60
            )
            si_1[mask_2] = 1

            # condition 3
            mask_3 = (self.v1_pct_pools_avg_summer_flow > 60) & (
                self.v1_pct_pools_avg_summer_flow <= 100
            )
            si_1[mask_3] = (
                -0.0125 * (self.v1_pct_pools_avg_summer_flow[mask_3])
            ) + 1.75

        if np.any(np.isclose(si_1, 999.0, atol=1e-5)):
            raise ValueError("Unhandled condition in SI logic!")

        return self.clip_array(si_1)

    def calculate_si_2(self) -> np.ndarray:
        """Percent cover (logs, boulders, cavities, brush, debris, or standing timber)
        during summer within pools, backwater areas"""
        self._logger.info("Running SI 2")
        si_2 = self.template.copy()

        # Set to ideal
        if self.v2_pct_cover_in_summer_pools_bw is None:
            self._logger.info(
                "Pct cover during summer within pools, backwaters assumes ideal conditions. "
                "Setting index to 1."
            )
            si_2[~np.isnan(si_2)] = 1

        else:
            # condition 1
            mask_1 = (self.v2_pct_cover_in_summer_pools_bw >= 0) & (
                self.v2_pct_cover_in_summer_pools_bw < 40
            )
            si_2[mask_1] = (
                0.022 * (self.v2_pct_cover_in_summer_pools_bw[mask_1])
            ) + 0.1397

            # condition 2
            mask_2 = self.v2_pct_cover_in_summer_pools_bw >= 40
            si_2[mask_2] = 1

        if np.any(np.isclose(si_2, 999.0, atol=1e-5)):
            raise ValueError("Unhandled condition in SI logic!")

        return self.clip_array(si_2)

    def calculate_si_3(self) -> np.ndarray:
        """No logic exists for si_3."""
        return NotImplementedError

    def calculate_si_4(self) -> np.ndarray:
        """Food production potential in river by substrate type present during average summer flow"""
        self._logger.info("Running SI 4")
        si_4 = self.template.copy()

        # Set to ideal
        if self.v4_fpp_substrate_avg_summer_flow is None:
            self._logger.info(
                "Food production potential data assumes ideal conditions. Setting index to 1."
            )
            si_4[~np.isnan(si_4)] = 1

        else:
            # condition 1 (class A == 1)
            mask_1 = self.v4_fpp_substrate_avg_summer_flow == 1
            si_4[mask_1] = 1

            # condition 2 (class B == 2)
            mask_2 = self.v4_fpp_substrate_avg_summer_flow == 2
            si_4[mask_2] = 0.7

            # condition 3 (class C == 3)
            mask_3 = self.v4_fpp_substrate_avg_summer_flow == 3
            si_4[mask_3] = 0.5

            # condition 4 (class D == 4)
            mask_4 = self.v4_fpp_substrate_avg_summer_flow == 4
            si_4[mask_4] = 0.2

        if np.any(np.isclose(si_4, 999.0, atol=1e-5)):
            raise ValueError("Unhandled condition in SI logic!")

        return self.clip_array(si_4)

    def calculate_si_5(self) -> np.ndarray:
        """Average midsummer (July to August) water temperature within pools, backwaters (Adult)"""
        self._logger.info("Running SI 5")
        si_5 = self.template.copy()

        if self.v5_avg_temp_in_midsummer_pools_bw is None:
            self._logger.info(
                "Average midsummer water temperature within pools, backwaters is not provided. Setting index to 1."
            )
            si_5[~np.isnan(si_5)] = 1

        else:

            # condition 1
            mask_1 = self.v5_avg_temp_in_midsummer_pools_bw < 17
            si_5[mask_1] = 0

            # condition 2
            mask_2 = (self.v5_avg_temp_in_midsummer_pools_bw >= 17) & (
                self.v5_avg_temp_in_midsummer_pools_bw <= 26
            )
            si_5[mask_2] = (
                0.111 * (self.v5_avg_temp_in_midsummer_pools_bw[mask_2])
            ) - 1.8889

            # condition 3
            mask_3 = (self.v5_avg_temp_in_midsummer_pools_bw > 26) & (
                self.v5_avg_temp_in_midsummer_pools_bw <= 29
            )
            si_5[mask_3] = 1.0

            # condition 4
            mask_4 = (self.v5_avg_temp_in_midsummer_pools_bw > 29) & (
                self.v5_avg_temp_in_midsummer_pools_bw <= 34
            )
            si_5[mask_4] = (
                -0.2 * (self.v5_avg_temp_in_midsummer_pools_bw[mask_4])
            ) + 6.8

            # condition 5
            mask_5 = self.v5_avg_temp_in_midsummer_pools_bw > 34
            si_5[mask_5] = 0

        if np.any(np.isclose(si_5, 999.0, atol=1e-5)):
            raise ValueError("Unhandled condition in SI logic!")

        return self.clip_array(si_5)

    def calculate_si_6(self) -> np.ndarray:
        """Length of agricultural growing season (frost- free days)"""
        self._logger.info("Running SI 6")
        si_6 = self.template.copy()

        # If using, set to ideal
        if self.v6_grow_season_length_frost_free_days is None:
            self._logger.info(
                "Length of agricultural growing season is not provided. Setting index to 1."
            )
            si_6[~np.isnan(si_6)] = 1

        else:
            # condition 1
            mask_1 = self.v6_grow_season_length_frost_free_days < 17
            si_6[mask_1] = 0

            # condition 2
            mask_2 = (self.v6_grow_season_length_frost_free_days >= 17) & (
                self.v6_grow_season_length_frost_free_days < 200
            )
            si_6[mask_2] = (
                (
                    2.485904e-05
                    * (self.v6_grow_season_length_frost_free_days[mask_2]) ** 2
                )
                + (
                    3.943156e-05
                    * (self.v6_grow_season_length_frost_free_days[mask_2]) ** 3
                )
                - 0.006587644
            )

            # condition 3
            mask_3 = self.v6_grow_season_length_frost_free_days >= 200
            si_6[mask_3] = 1.0

        if np.any(np.isclose(si_6, 999.0, atol=1e-5)):
            raise ValueError("Unhandled condition in SI logic!")

        return self.clip_array(si_6)

    def calculate_si_7(self) -> np.ndarray:
        """Maximum monthly average turbidity during summer"""
        self._logger.info("Running SI 7")
        si_7 = self.template.copy()

        if self.v7_max_monthly_avg_summer_turbidity is None:
            self._logger.info(
<<<<<<< HEAD
                "Maximum monthly average turbidity during summer assumes "
                "ideal conditions. Setting index to 1."
=======
                "Maximum monthly average turbidity during summer"
                "is not provided. Setting index to 1."
>>>>>>> 17a7b7d7
            )
            si_7[~np.isnan(si_7)] = 1

        else:
            # condition 1
            mask_1 = self.v7_max_monthly_avg_summer_turbidity <= 110
            si_7[mask_1] = 1

            # condition 2
            mask_2 = (self.v7_max_monthly_avg_summer_turbidity > 110) & (
                self.v7_max_monthly_avg_summer_turbidity < 285
            )
            si_7[mask_2] = (
                -0.0046 * (self.v7_max_monthly_avg_summer_turbidity[mask_2])
                + 1.5029
            )

            # condition 3
            mask_3 = self.v7_max_monthly_avg_summer_turbidity >= 285
            si_7[mask_3] = 0.2

        if np.any(np.isclose(si_7, 999.0, atol=1e-5)):
            raise ValueError("Unhandled condition in SI logic!")

        return self.clip_array(si_7)

    def calculate_si_8(self) -> np.ndarray:
        """Average minimum dissolved oxygen levels within pools, backwaters, during midsummer"""
        self._logger.info("Running SI 8")
        si_8 = self.template.copy()

        if self.v8_avg_min_do_in_midsummer_pools_bw is None:
            self._logger.info(
                "Avg min DO levels within pools, backwaters, during midsummer"
                "is not provided. Setting index to 1."
            )
            si_8[~np.isnan(si_8)] = 1

        else:
            # condition 1
            mask_1 = self.v8_avg_min_do_in_midsummer_pools_bw < 1
            si_8[mask_1] = 0

            # condition 2
            mask_2 = (self.v8_avg_min_do_in_midsummer_pools_bw >= 1) & (
                self.v8_avg_min_do_in_midsummer_pools_bw <= 7
            )
            si_8[mask_2] = (
                0.1667 * (self.v8_avg_min_do_in_midsummer_pools_bw[mask_2])
                - 0.1667
            )

            # condition 3
            mask_3 = self.v8_avg_min_do_in_midsummer_pools_bw > 7
            si_8[mask_3] = 1

        if np.any(np.isclose(si_8, 999.0, atol=1e-5)):
            raise ValueError("Unhandled condition in SI logic!")

        return self.clip_array(si_8)

    def calculate_si_9(self) -> np.ndarray:
        """Maximum salinity during summer (Adult)"""
        self._logger.info("Running SI 9")
        si_9 = self.template.copy()

        if self.v9_max_summer_salinity is None:
            self._logger.info(
                "Maximum salinity during summer (Adult) is not provided. Setting index to 1."
            )
            si_9[~np.isnan(si_9)] = 1

        else:
            # condition 1
            mask_1 = (self.v9_max_summer_salinity > 0) & (
                self.v9_max_summer_salinity <= 1.7
            )
            si_9[mask_1] = 1

            # condition 2
            mask_2 = (self.v9_max_summer_salinity > 1.7) & (
                self.v9_max_summer_salinity < 11.4
            )
            si_9[mask_2] = (
                (0.001235 * (self.v9_max_summer_salinity[mask_2]) ** 3)
                - (0.02587 * (self.v9_max_summer_salinity[mask_2]) ** 2)
                + (0.05215 * (self.v9_max_summer_salinity[mask_2]))
                + 0.9714
            )

            # condition 3
            mask_3 = self.v9_max_summer_salinity >= 11.4
            si_9[mask_3] = 0

        if np.any(np.isclose(si_9, 999.0, atol=1e-5)):
            raise ValueError("Unhandled condition in SI logic!")

        return self.clip_array(si_9)

    def calculate_si_10(self) -> np.ndarray:
        """Average water temperatures (May to July) within pools, backwaters,
        during spawning and embryo development (Embryo)"""
        self._logger.info("Running SI 10")
        si_10 = self.template.copy()

        if self.v10_avg_temp_in_spawning_embryo_pools_bw is None:
            self._logger.info(
                "Avg water temp within pools, backwaters, during spawning and embryo development (Embryo)"
                "is not provided. Setting index to 1."
            )
            si_10[~np.isnan(si_10)] = 1

        else:
            # condition 1
            mask_1 = self.v10_avg_temp_in_spawning_embryo_pools_bw <= 15.5
            si_10[mask_1] = 0

            # condition 2
            mask_2 = (self.v10_avg_temp_in_spawning_embryo_pools_bw > 15.5) & (
                self.v10_avg_temp_in_spawning_embryo_pools_bw <= 26
            )
            si_10[mask_2] = (
                0.0928
                * (self.v10_avg_temp_in_spawning_embryo_pools_bw[mask_2])
            ) - 1.4456

            # condition 3
            mask_3 = (self.v10_avg_temp_in_spawning_embryo_pools_bw > 26) & (
                self.v10_avg_temp_in_spawning_embryo_pools_bw <= 27.5
            )
            si_10[mask_3] = 1

            # condition 4
            mask_4 = (self.v10_avg_temp_in_spawning_embryo_pools_bw > 27.5) & (
                self.v10_avg_temp_in_spawning_embryo_pools_bw <= 29.2
            )
            si_10[mask_4] = (
                -0.5882
                * (self.v10_avg_temp_in_spawning_embryo_pools_bw[mask_4])
            ) + 17.176

            # condition 5
            mask_5 = self.v10_avg_temp_in_spawning_embryo_pools_bw > 29.2
            si_10[mask_5] = 0

        if np.any(np.isclose(si_10, 999.0, atol=1e-5)):
            raise ValueError("Unhandled condition in SI logic!")

        return self.clip_array(si_10)

    def calculate_si_11(self) -> np.ndarray:
        """Maximum salinity during spawning and embryo development (Embryo)"""
        self._logger.info("Running SI 11")
        si_11 = self.template.copy()

        if self.v11_max_salinity_spawning_embryo is None:
            self._logger.info(
                "Maximum salinity during spawning and embryo development (Embryo) is not provided."
                "Setting index to 1."
            )
            si_11[~np.isnan(si_11)] = 1

        else:
            # condition 1
            mask_1 = (self.v11_max_salinity_spawning_embryo >= 0) & (
                self.v11_max_salinity_spawning_embryo <= 2
            )
            si_11[mask_1] = 1

            # condition 2
            mask_2 = (self.v11_max_salinity_spawning_embryo > 2) & (
                self.v11_max_salinity_spawning_embryo <= 16
            )
            si_11[mask_2] = (
                (
                    0.0008024
                    * (self.v11_max_salinity_spawning_embryo[mask_2]) ** 3
                )
                - (
                    0.02161
                    * (self.v11_max_salinity_spawning_embryo[mask_2]) ** 2
                )
                + (0.08395 * self.v11_max_salinity_spawning_embryo[mask_2])
                + 0.9093
            )

            # condition 3
            mask_3 = self.v11_max_salinity_spawning_embryo > 16
            si_11[mask_3] = 0

        if np.any(np.isclose(si_11, 999.0, atol=1e-5)):
            raise ValueError("Unhandled condition in SI logic!")

        return self.clip_array(si_11)

    def calculate_si_12(self) -> np.ndarray:
        """Average midsummer water temperature within pools, backwaters (Fry)"""
        self._logger.info("Running SI 12")
        si_12 = self.template.copy()

        if self.v12_avg_midsummer_temp_in_pools_bw_fry is None:
            self._logger.info(
                "Average midsummer water temperature within pools, backwaters (Fry)"
<<<<<<< HEAD
                "assumes ideal conditions. Setting index to 1."
=======
                "is not provided. Setting index to 1."
>>>>>>> 17a7b7d7
            )
            si_12[~np.isnan(si_12)] = 1

        else:
            # condition 1
            mask_1 = self.v12_avg_midsummer_temp_in_pools_bw_fry <= 15
            si_12[mask_1] = 0

            # condition 2
            mask_2 = (self.v12_avg_midsummer_temp_in_pools_bw_fry > 15) & (
                self.v12_avg_midsummer_temp_in_pools_bw_fry < 28
            )
            si_12[mask_2] = (
                0.0765 * (self.v12_avg_midsummer_temp_in_pools_bw_fry[mask_2])
                - 1.1892
            )

            # condition 3
            mask_3 = (self.v12_avg_midsummer_temp_in_pools_bw_fry >= 28) & (
                self.v12_avg_midsummer_temp_in_pools_bw_fry <= 30
            )
            si_12[mask_3] = 1

            # condition 4
            mask_4 = (self.v12_avg_midsummer_temp_in_pools_bw_fry > 30) & (
                self.v12_avg_midsummer_temp_in_pools_bw_fry < 36
            )
            si_12[mask_4] = (
                -0.1667 * self.v12_avg_midsummer_temp_in_pools_bw_fry[mask_4]
                + 6
            )

            # condition 5
            mask_5 = self.v12_avg_midsummer_temp_in_pools_bw_fry >= 36
            si_12[mask_5] = 0

        if np.any(np.isclose(si_12, 999.0, atol=1e-5)):
            raise ValueError("Unhandled condition in SI logic!")

        return self.clip_array(si_12)

    def calculate_si_13(self) -> np.ndarray:
        """Maximum salinity during summer (Fry, Juvenile)"""
        self._logger.info("Running SI 13")
        si_13 = self.template.copy()

        if self.v13_max_summer_salinity_fry_juvenile is None:
            self._logger.info(
                "Maximum salinity during summer (Fry, Juvenile) is not provided. Setting index to 1."
            )
            si_13[~np.isnan(si_13)] = 1

        else:
            # condition 1
            mask_1 = (self.v13_max_summer_salinity_fry_juvenile >= 0) & (
                self.v13_max_summer_salinity_fry_juvenile <= 5
            )
            si_13[mask_1] = 1

            # condition 2
            mask_2 = (self.v13_max_summer_salinity_fry_juvenile >= 5) & (
                self.v13_max_summer_salinity_fry_juvenile <= 10
            )
            si_13[mask_2] = (
                -0.2 * (self.v13_max_summer_salinity_fry_juvenile[mask_2]) + 2
            )

            # condition 3
            mask_3 = self.v13_max_summer_salinity_fry_juvenile > 10
            si_13[mask_3] = 0

        if np.any(np.isclose(si_13, 999.0, atol=1e-5)):
            raise ValueError("Unhandled condition in SI logic!")

        return self.clip_array(si_13)

    def calculate_si_14(self) -> np.ndarray:
        """Average midsummer water temperature within pools, backwaters (Juvenile)"""
        self._logger.info("Running SI 14")
        si_14 = self.template.copy()

        if self.v14_avg_midsummer_temp_in_pools_bw_juvenile is None:
            self._logger.info(
                "Average midsummer water temperature within "
<<<<<<< HEAD
                "pools, backwaters (Juvenile) assumes ideal conditions. Setting index to 1."
=======
                "pools, backwaters (Juvenile) is not provided. Setting index to 1."
>>>>>>> 17a7b7d7
            )
            si_14[~np.isnan(si_14)] = 1

        else:
            # condition 1
            mask_1 = (
                self.v14_avg_midsummer_temp_in_pools_bw_juvenile > 10
            ) & (self.v14_avg_midsummer_temp_in_pools_bw_juvenile <= 15)
            si_14[mask_1] = 0

            # condition 2
            mask_2 = (
                self.v14_avg_midsummer_temp_in_pools_bw_juvenile > 15
            ) & (self.v14_avg_midsummer_temp_in_pools_bw_juvenile < 28)
            si_14[mask_2] = (
                0.0765
                * (self.v14_avg_midsummer_temp_in_pools_bw_juvenile[mask_2])
                - 1.1892
            )

            # condition 3
            mask_3 = (
                self.v14_avg_midsummer_temp_in_pools_bw_juvenile >= 28
            ) & (self.v14_avg_midsummer_temp_in_pools_bw_juvenile <= 30)
            si_14[mask_3] = 1

            # condition 4
            mask_4 = (
                self.v14_avg_midsummer_temp_in_pools_bw_juvenile > 30
<<<<<<< HEAD
            ) & (self.v14_avg_midsummer_temp_in_pools_bw_juvenile < 36)
=======
            ) & (self.v14_avg_midsummer_temp_in_pools_bw_juvenile < 36.5)
>>>>>>> 17a7b7d7
            si_14[mask_4] = (
                -0.1538
                * (self.v14_avg_midsummer_temp_in_pools_bw_juvenile[mask_4])
                + 5.6154
            )

            # condition 5
            mask_5 = self.v14_avg_midsummer_temp_in_pools_bw_juvenile >= 36.5
            si_14[mask_5] = 0

        if np.any(np.isclose(si_14, 999.0, atol=1e-5)):
            raise ValueError("Unhandled condition in SI logic!")

        return self.clip_array(si_14)

    def calculate_si_15(self) -> np.ndarray:
        """No logic exists for si_15."""
<<<<<<< HEAD
        return NotImplementedError

    def calculate_si_16(self) -> np.ndarray:
        """No logic exists for si_16."""
        return NotImplementedError

    def calculate_si_17(self) -> np.ndarray:
        """No logic exists for si_17."""
        return NotImplementedError
=======
        raise NotImplementedError()

    def calculate_si_16(self) -> np.ndarray:
        """No logic exists for si_16."""
        raise NotImplementedError()

    def calculate_si_17(self) -> np.ndarray:
        """No logic exists for si_17."""
        raise NotImplementedError()
>>>>>>> 17a7b7d7

    def calculate_si_18(self) -> np.ndarray:
        """Average current velocity in cover areas during average summer flow"""
        self._logger.info("Running SI 18")
        si_18 = self.template.copy()

        if self.v18_avg_vel_summer_flow is None:
            self._logger.info(
                "Average current velocity in cover areas during average summer flow"
                "is not provided. Setting index to 1."
            )
            si_18[~np.isnan(si_18)] = 1

        else:
            # condition 1
            mask_1 = self.v18_avg_vel_summer_flow <= 15
            si_18[mask_1] = 1

            # condition 2
            mask_2 = (self.v18_avg_vel_summer_flow > 15) & (
                self.v18_avg_vel_summer_flow < 38
            )
            si_18[mask_2] = (
                0.001195 * (self.v18_avg_vel_summer_flow[mask_2]) ** 2
                - 0.1025 * (self.v18_avg_vel_summer_flow[mask_2])
                + 2.278
            )

            # condition 3
            mask_3 = self.v18_avg_vel_summer_flow >= 38
            si_18[mask_3] = 0.1

        if np.any(np.isclose(si_18, 999.0, atol=1e-5)):
            raise ValueError("Unhandled condition in SI logic!")

        return self.clip_array(si_18)

    def calculate_overall_suitability(self) -> np.ndarray:
        """Combine individual suitability indices to compute the overall HSI with quality control."""
        self._logger.info("Running Catfish final HSI.")
        hsi = self.template.copy()
        for si_name, si_array in [
            ("SI 1", self.si_1),
            ("SI 2", self.si_2),
            ("SI 4", self.si_4),
            ("SI 5", self.si_5),
            ("SI 6", self.si_6),
            ("SI 7", self.si_7),
            ("SI 8", self.si_8),
            ("SI 9", self.si_9),
            ("SI 10", self.si_10),
            ("SI 11", self.si_11),
            ("SI 12", self.si_12),
            ("SI 13", self.si_13),
            ("SI 14", self.si_14),
            ("SI 18", self.si_18),
        ]:
            invalid_values = (si_array < 0) | (si_array > 1)
            if np.any(invalid_values):
                num_invalid = np.count_nonzero(invalid_values)
                self._logger.warning(
                    "%s contains %d values outside the range [0, 1].",
                    si_name,
                    num_invalid,
                )

        # food component (fc)
        self.fc = (self.si_2 + self.si_4) / 2

        # cover component (cc)
        self.cc = (self.si_1 * self.si_2 * self.si_18) ** (1 / 3)

        # water quality component (wq)
        if self.v5_avg_temp_in_midsummer_pools_bw is None:
            self._logger.info(
                "Temperature data unavailable. Using SI_6 for WQ calculation."
            )
            wq_term1 = 2 * self.si_6
        else:
            # The data is available, use the standard WQ equation
            wq_term1 = (2 * (self.si_5 + self.si_12 + self.si_14)) / 3
        self.wq = (
<<<<<<< HEAD
            (2 * (self.si_5 + self.si_12 + self.si_14) / (3))
            + self.si_7
            + 2 * (self.si_8)
            + self.si_9
            + self.si_13
=======
            wq_term1 + self.si_7 + 2 * (self.si_8) + self.si_9 + self.si_13
>>>>>>> 17a7b7d7
        ) / 7

        # water quality component conditions
        wq_mask = (
            (self.si_5 <= 0.4)
            | (self.si_12 <= 0.4)
            | (self.si_14 <= 0.4)
            | (self.si_8 <= 0.4)
            | (self.si_9 <= 0.4)
            | (self.si_13 <= 0.4)
        )
        self.wq = np.where(
            wq_mask,
            np.minimum(
                np.stack(
                    [
                        self.si_5,
                        self.si_12,
                        self.si_14,
                        self.si_8,
                        self.si_9,
                        self.si_13,
                        self.wq,
                    ]
                ),
                axis=0,
            ).min(axis=0),
            self.wq,
        )

        # reproduction component (rc)
        self.rc = (
            (self.si_1)
            * (self.si_2 ** (2))
            * (self.si_8 ** (2))
            * (self.si_10 ** (2))
            * (self.si_11)
        ) ** (1 / 8)
        # reproduction component conditions
        rc_mask = (
            (self.si_8 <= 0.4) | (self.si_10 <= 0.4) | (self.si_11 <= 0.4)
        )
        self.rc = np.where(
            rc_mask,
<<<<<<< HEAD
            np.minimum(
                np.stack([self.si_8, self.si_10, self.si_11, self.rc]), axis=0
            ).min(axis=0),
=======
            np.minimum.reduce([self.si_6, self.si_10, self.si_11, self.rc]),
>>>>>>> 17a7b7d7
            self.rc,
        )

        # Combine individual suitability indices
        initial_hsi = (
            self.fc * self.cc * (self.wq**2) * (self.rc**2)
        ) ** (1 / 6)

        # If wq or rc <= 0.4, select min(wq, rc, initial_hsi)
        mask_hsi = (self.wq <= 0.4) | (self.rc <= 0.4)
        hsi = np.where(
            mask_hsi,
            np.minimum.reduce([self.wq, self.rc, initial_hsi]),
            initial_hsi,
        )

        # Quality control check for invalid values: Ensure combined_score is between 0 and 1
        invalid_values = (hsi < 0) | (hsi > 1)
        if np.any(invalid_values):
            num_invalid = np.count_nonzero(invalid_values)
            self._logger.warning(
                "Combined suitability score has %d values outside [0,1]",
                num_invalid,
            )

        # subset final HSI array to vegetation domain (not hydrologic domain)
        # Masking: Set values in `mask` to NaN wherever `data` is NaN
        masked_hsi = np.where(np.isnan(self.dem_480), np.nan, hsi)

        return masked_hsi<|MERGE_RESOLUTION|>--- conflicted
+++ resolved
@@ -67,7 +67,6 @@
         """Create Riverine Catfish HSI instance from an HSI instance."""
 
         return cls(
-<<<<<<< HEAD
             v1_pct_pools_avg_summer_flow=hsi_instance.catfish_pct_pools_avg_summer_flow,
             v2_pct_cover_in_summer_pools_bw=hsi_instance.catfish_pct_cover_in_summer_pools_bw,  # set to ideal
             v4_fpp_substrate_avg_summer_flow=hsi_instance.catfish_fpp_substrate_avg_summer_flow,  # set to ideal
@@ -82,22 +81,6 @@
             v13_max_summer_salinity_fry_juvenile=hsi_instance.catfish_max_summer_salinity_fry_juvenile,
             v14_avg_midsummer_temp_in_pools_bw_juvenile=hsi_instance.catfish_avg_midsummer_temp_in_pools_bw_juvenile,
             v18_avg_vel_summer_flow=hsi_instance.catfish_avg_vel_summer_flow,
-=======
-            v1_pct_pools_avg_summer_flow=hsi_instance.pct_pools_avg_summer_flow,
-            v2_pct_cover_in_summer_pools_bw=hsi_instance.pct_cover_in_summer_pools_bw,  # set to ideal
-            v4_fpp_substrate_avg_summer_flow=hsi_instance.fpp_substrate_avg_summer_flow,  # set to ideal
-            v5_avg_temp_in_midsummer_pools_bw=hsi_instance.avg_temp_in_midsummer_pools_bw,
-            v6_grow_season_length_frost_free_days=hsi_instance.grow_season_length_frost_free_days,  # if using, set to ideal
-            v7_max_monthly_avg_summer_turbidity=hsi_instance.max_monthly_avg_summer_turbidity,
-            v8_avg_min_do_in_midsummer_pools_bw=hsi_instance.avg_min_do_in_midsummer_pools_bw,
-            v9_max_summer_salinity=hsi_instance.max_summer_salinity,
-            v10_avg_temp_in_spawning_embryo_pools_bw=hsi_instance.avg_temp_in_spawning_embryo_pools_bw,
-            v11_max_salinity_spawning_embryo=hsi_instance.max_salinity_spawning_embryo,
-            v12_avg_midsummer_temp_in_pools_bw_fry=hsi_instance.avg_midsummer_temp_in_pools_bw_fry,
-            v13_max_summer_salinity_fry_juvenile=hsi_instance.max_summer_salinity_fry_juvenile,
-            v14_avg_midsummer_temp_in_pools_bw_juvenile=hsi_instance.avg_midsummer_temp_in_pools_bw_juvenile,
-            v18_avg_vel_summer_flow=hsi_instance.avg_vel_summer_flow,
->>>>>>> 17a7b7d7
             dem_480=hsi_instance.dem_480,
             hydro_domain_480=hsi_instance.hydro_domain_480,
         )
@@ -373,13 +356,8 @@
 
         if self.v7_max_monthly_avg_summer_turbidity is None:
             self._logger.info(
-<<<<<<< HEAD
                 "Maximum monthly average turbidity during summer assumes "
                 "ideal conditions. Setting index to 1."
-=======
-                "Maximum monthly average turbidity during summer"
-                "is not provided. Setting index to 1."
->>>>>>> 17a7b7d7
             )
             si_7[~np.isnan(si_7)] = 1
 
@@ -583,11 +561,7 @@
         if self.v12_avg_midsummer_temp_in_pools_bw_fry is None:
             self._logger.info(
                 "Average midsummer water temperature within pools, backwaters (Fry)"
-<<<<<<< HEAD
                 "assumes ideal conditions. Setting index to 1."
-=======
-                "is not provided. Setting index to 1."
->>>>>>> 17a7b7d7
             )
             si_12[~np.isnan(si_12)] = 1
 
@@ -672,11 +646,7 @@
         if self.v14_avg_midsummer_temp_in_pools_bw_juvenile is None:
             self._logger.info(
                 "Average midsummer water temperature within "
-<<<<<<< HEAD
                 "pools, backwaters (Juvenile) assumes ideal conditions. Setting index to 1."
-=======
-                "pools, backwaters (Juvenile) is not provided. Setting index to 1."
->>>>>>> 17a7b7d7
             )
             si_14[~np.isnan(si_14)] = 1
 
@@ -706,11 +676,7 @@
             # condition 4
             mask_4 = (
                 self.v14_avg_midsummer_temp_in_pools_bw_juvenile > 30
-<<<<<<< HEAD
             ) & (self.v14_avg_midsummer_temp_in_pools_bw_juvenile < 36)
-=======
-            ) & (self.v14_avg_midsummer_temp_in_pools_bw_juvenile < 36.5)
->>>>>>> 17a7b7d7
             si_14[mask_4] = (
                 -0.1538
                 * (self.v14_avg_midsummer_temp_in_pools_bw_juvenile[mask_4])
@@ -728,7 +694,6 @@
 
     def calculate_si_15(self) -> np.ndarray:
         """No logic exists for si_15."""
-<<<<<<< HEAD
         return NotImplementedError
 
     def calculate_si_16(self) -> np.ndarray:
@@ -738,17 +703,6 @@
     def calculate_si_17(self) -> np.ndarray:
         """No logic exists for si_17."""
         return NotImplementedError
-=======
-        raise NotImplementedError()
-
-    def calculate_si_16(self) -> np.ndarray:
-        """No logic exists for si_16."""
-        raise NotImplementedError()
-
-    def calculate_si_17(self) -> np.ndarray:
-        """No logic exists for si_17."""
-        raise NotImplementedError()
->>>>>>> 17a7b7d7
 
     def calculate_si_18(self) -> np.ndarray:
         """Average current velocity in cover areas during average summer flow"""
@@ -831,15 +785,11 @@
             # The data is available, use the standard WQ equation
             wq_term1 = (2 * (self.si_5 + self.si_12 + self.si_14)) / 3
         self.wq = (
-<<<<<<< HEAD
             (2 * (self.si_5 + self.si_12 + self.si_14) / (3))
             + self.si_7
             + 2 * (self.si_8)
             + self.si_9
             + self.si_13
-=======
-            wq_term1 + self.si_7 + 2 * (self.si_8) + self.si_9 + self.si_13
->>>>>>> 17a7b7d7
         ) / 7
 
         # water quality component conditions
@@ -884,13 +834,9 @@
         )
         self.rc = np.where(
             rc_mask,
-<<<<<<< HEAD
             np.minimum(
                 np.stack([self.si_8, self.si_10, self.si_11, self.rc]), axis=0
             ).min(axis=0),
-=======
-            np.minimum.reduce([self.si_6, self.si_10, self.si_11, self.rc]),
->>>>>>> 17a7b7d7
             self.rc,
         )
 
