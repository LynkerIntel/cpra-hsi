--- conflicted
+++ resolved
@@ -800,24 +800,16 @@
         self.wq = np.where(
             wq_mask,
             np.minimum.reduce(
-<<<<<<< HEAD
-                np.stack(
-=======
->>>>>>> d088c2a7
-                    [
-                        self.si_5,
-                        self.si_12,
-                        self.si_14,
-                        self.si_8,
-                        self.si_9,
-                        self.si_13,
-                        self.wq,
-                    ]
-                ),
-<<<<<<< HEAD
-            ).min(axis=0),
-=======
->>>>>>> d088c2a7
+                [
+                    self.si_5,
+                    self.si_12,
+                    self.si_14,
+                    self.si_8,
+                    self.si_9,
+                    self.si_13,
+                    self.wq,
+                ]
+            ),
             self.wq,
         )
 
