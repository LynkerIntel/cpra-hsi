import logging
import yaml
import subprocess
import xarray as xr
import numpy as np
import geopandas as gpd
import pandas as pd
import shutil
import glob
import os
import gc
import copy
from typing import Optional
import rioxarray  # used for tif output
from datetime import datetime
import matplotlib.pyplot as plt


import veg_logic
import hydro_logic
import plotting
import utils


class VegTransition:
    """The Vegetation Transition Model.

    Vegetation zones are calculated independently, then combined into single
    non-overlapping array for each timestep.

    Example usage found in `./run.ipynb`

    Notes: two dimensinal np.ndarray are used as default, with xr.Dataset for cases
    where time series awareness is helpful (i.e. subsetting WSE data). vegetation numpy
    arrays are dtype float32, because int types have limited interoperability with the
    np.nan type, which is needed.


    Attributes: (only state variables listed)
    -----------
        self.veg_type
        self.maturity
        self.elevation
        self.pct_mast_hard
        self.pct_mast_soft
        self.pct_no_mast
        self.salinity

    Methods
    -------
    step(date):
        Advances the vegetation model by a single timestep.
    run():
        Run the vegetation model, using settings and data defined in `veg_config.yaml`

    """

    def __init__(self, config_file: str, log_level: int = logging.INFO):
        """
        Initialize by setting up logger, loading resource paths, and creating empty
        arrays for state variables. State variables are:

        Parameters:
        -----------
        config_file : str
            Path to configuration YAML
        log_level : int
            Level of vebosity for logging.
        """
        self.sim_start_time = datetime.now().strftime("%Y%m%d_%H%M%S")
        self.config_path = config_file

        with open(config_file, "r") as file:
            self.config = yaml.safe_load(file)

        # fetch raster data paths
        self.dem_path = self.config["raster_data"].get("dem_path")
        self.wse_directory_path = self.config["raster_data"].get("wse_directory_path")
        self.veg_base_path = self.config["raster_data"].get("veg_base_raster")
        self.veg_keys_path = self.config["raster_data"].get("veg_keys")
        self.salinity_path = self.config["raster_data"].get("salinity_raster")
        self.wpu_grid_path = self.config["raster_data"].get("wpu_grid")

        # polygon data
        self.wpu_polygons = self.config["polygon_data"].get("wpu_polygons")

        # simulation
        self.water_year_start = self.config["simulation"].get("water_year_start")
        self.water_year_end = self.config["simulation"].get("water_year_end")
        self.analog_sequence = self.config["simulation"].get("wse_sequence_input")

        # metadata
        self.metadata = self.config["metadata"]
        self.scenario_type = self.config["metadata"].get(
            "scenario", ""
        )  # empty str if missing

        # self.model = self.config["metadata"].get("model")
        # self.group = self.config["metadata"].get("group")
        # self.wpu = self.config["metadata"].get("wpu")
        # self.ion = self.config["metadata"].get("ion")

        # output
        self.output_base_dir = self.config["output"].get("output_base")

        # Pretty-print the configuration
        config_pretty = yaml.dump(
            self.config, default_flow_style=False, sort_keys=False
        )

        self._create_output_dirs()
        self.current_timestep = None
        self._setup_logger(log_level)
        self.timestep_output_dir = None

        # Pretty-print the configuration
        config_pretty = yaml.dump(
            self.config, default_flow_style=False, sort_keys=False
        )

        # Log the configuration
        self._logger.info("Loaded Configuration:\n%s", config_pretty)
        self._get_git_commit_hash()

        self.dem = self._load_dem()
        # print(self.dem.shape)
        # Load veg base and use as template to create arrays for the main state variables
        self.veg_type = self._load_veg_initial_raster()
        self.veg_keys = self._load_veg_keys()

        self.wse = None
        self.maturity = np.zeros_like(self.dem)
        self.water_depth = None
        self.veg_ts_out = None  # xarray output for timestep
        self.salinity = None

        # initialize partial update arrays as None
        self.veg_type_update_1 = None
        self.veg_type_update_2 = None
        self.veg_type_update_3 = None
        self.veg_type_update_4 = None
        self.veg_type_update_5 = None
        self.veg_type_update_6 = None
        self.veg_type_update_7 = None
        self.veg_type_update_8 = None
        self.veg_type_update_9 = None
        self.veg_type_update_10 = None

        # self.pct_mast_hard = template
        # self.pct_mast_soft = template
        # self.pct_no_mast = template

    def _setup_logger(self, log_level=logging.INFO):
        """Set up the logger for the VegTransition class."""
        self._logger = logging.getLogger("VegTransition")
        self._logger.setLevel(log_level)

        # clear existing handlers to prevent duplicates
        # (this happens when re-runnning in notebook)
        if self._logger.hasHandlers():
            for handler in self._logger.handlers:
                self._logger.removeHandler(handler)
                handler.close()  # Close old handlers properly

        try:
            # console handler for stdout
            # i.e. print messages
            ch = logging.StreamHandler()
            ch.setLevel(log_level)

            # file handler for logs in `run-input` folder
            run_metadata_dir = os.path.join(self.output_dir_path, "run-metadata")
            os.makedirs(run_metadata_dir, exist_ok=True)  # Ensure directory exists
            log_file_path = os.path.join(run_metadata_dir, "simulation.log")
            fh = logging.FileHandler(log_file_path)
            fh.setLevel(log_level)

            formatter = logging.Formatter(
                "%(asctime)s - %(name)s - %(levelname)s - [Timestep: %(timestep)s] - %(message)s"
            )

            # Add formatter to handlers
            ch.setFormatter(formatter)
            fh.setFormatter(formatter)

            # Add handlers to the logger
            self._logger.addHandler(ch)
            self._logger.addHandler(fh)

            # Add a custom filter to inject the timestep
            filter_instance = _TimestepFilter(self)
            self._logger.addFilter(filter_instance)

            self._logger.info("Logger setup complete.")
        except Exception as e:
            print(f"Error during logger setup: {e}")

    def _get_git_commit_hash(self):
        """Retrieve the current Git commit hash for the repository."""
        try:
            result = subprocess.run(
                ["git", "rev-parse", "HEAD"],
                cwd=os.path.dirname(
                    self.config_path
                ),  # Ensure it's run in the repo directory
                capture_output=True,
                text=True,
                check=True,
            )
            result = result.stdout.strip()
            self._logger.info(f"Model code version from git: {result}")

        except subprocess.CalledProcessError as e:
            self._logger.warning("Unable to fetch Git commit hash: %s", e)
            return "unknown"

    def step(self, timestep: pd.DatetimeTZDtype, counter: int, simulation_period: int):
        """Advance the transition model by one step.

        Parameters:
        -----------
            timestep : pd.DatetimeTZDtype
                The current model timestep.
            counter : int
                Integer representation of timestep.
            simulation_period: int
                The length of the simulation. i.e. 25 years for a single
                scenario run.
        """
        self.current_timestep = timestep  # Set the current timestep
        self.wy = timestep.year

        self._logger.info("starting timestep: %s", timestep)
        self._create_timestep_dir(timestep)

        # copy existing veg types
        veg_type_in = self.veg_type

        # calculate depth
        self.wse = self.load_wse_wy(self.wy, variable_name="WSE_MEAN")
        self.wse = self._reproject_match_to_dem(self.wse)  # TEMPFIX
        self.water_depth = self._get_depth()

        # get salinity
        self.salinity = self._get_salinity()

        plotting.np_arr(
            self.veg_type,
            f"All Types Input {self.current_timestep.strftime('%Y-%m-%d')} {self.scenario_type}",
            out_path=self.timestep_output_dir_figs,
            veg_palette=True,
        )

        # veg_type array is iteratively updated, for each zone
        self.veg_type_update_1 = veg_logic.zone_v(
            self.veg_type,
            self.water_depth,
            self.timestep_output_dir_figs,
        )
        self.veg_type_update_2 = veg_logic.zone_iv(
            self.veg_type,
            self.water_depth,
            self.timestep_output_dir_figs,
        )
        self.veg_type_update_3 = veg_logic.zone_iii(
            self.veg_type,
            self.water_depth,
            self.timestep_output_dir_figs,
        )
        self.veg_type_update_4 = veg_logic.zone_ii(
            self.veg_type,
            self.water_depth,
            self.timestep_output_dir_figs,
        )
        self.veg_type_update_5 = veg_logic.fresh_shrub(
            self.veg_type,
            self.water_depth,
            self.timestep_output_dir_figs,
        )
        self.veg_type_update_6 = veg_logic.fresh_marsh(
            self.veg_type,
            self.water_depth,
            self.timestep_output_dir_figs,
            self.salinity,
        )
        self.veg_type_update_7 = veg_logic.intermediate_marsh(
            self.veg_type,
            self.water_depth,
            self.timestep_output_dir_figs,
            self.salinity,
        )
        self.veg_type_update_8 = veg_logic.brackish_marsh(
            self.veg_type,
            self.water_depth,
            self.timestep_output_dir_figs,
            self.salinity,
        )
        self.veg_type_update_9 = veg_logic.saline_marsh(
            self.veg_type,
            self.water_depth,
            self.timestep_output_dir_figs,
            self.salinity,
        )
        self.veg_type_update_10 = veg_logic.water(
            self.veg_type,
            self.water_depth,
            self.timestep_output_dir_figs,
            self.salinity,
        )

        # stack partial update arrays for each zone
        stacked_veg = np.stack(
            (
                self.veg_type_update_1,
                self.veg_type_update_2,
                self.veg_type_update_3,
                self.veg_type_update_4,
                self.veg_type_update_5,
                self.veg_type_update_6,
                self.veg_type_update_7,
                self.veg_type_update_8,
                self.veg_type_update_9,
                self.veg_type_update_10,
            )
        )

        if utils.has_overlapping_non_nan(stacked_veg):
            raise ValueError(
                "New vegetation stacked arrays cannot have overlapping values."
            )

        # combine arrays while preserving NaN
        self._logger.info("Combining new vegetation types into full array.")
        self.veg_type = np.full_like(self.veg_type_update_1, np.nan)
        for layer in stacked_veg:
            self.veg_type = np.where(np.isnan(self.veg_type), layer, self.veg_type)

        # get unchanged/unhandled vegetation types from base raster
        # no_transition_nan_mask = np.isnan(self.veg_type)

        # Replace NaN values in the new array with corresponding values from the veg base raster
        # self._logger.info(
        #     "Filling NaN pixels in result array with vegetation base raster."
        # )
        # self.veg_type[no_transition_nan_mask] = self._load_veg_initial_raster()[
        #     no_transition_nan_mask
        # ]

        plotting.np_arr(
            self.veg_type,
            title=f"All Types Output {self.current_timestep.strftime('%Y-%m-%d')} {self.scenario_type}",
            out_path=self.timestep_output_dir_figs,
            veg_palette=True,
        )
        plotting.sum_changes(
            veg_type_in,
            self.veg_type,
            plot_title=f"Timestep Veg Changes {self.current_timestep.strftime('%Y-%m-%d')} {self.scenario_type}",
            out_path=self.timestep_output_dir_figs,
        )
        # save water depth plots
        plotting.water_depth(
            self.water_depth,
            out_path=self.timestep_output_dir_figs,
            wpu_polygons_path=self.wpu_polygons,
        )

        self._calculate_maturity(veg_type_in)

        params = {
            "model": self.metadata.get("model"),
            "scenario": self.metadata.get("scenario"),
            "group": self.metadata.get("group"),  # not sure if this is correct,
            "wpu": "AB",
            "io_type": "O",
            "time_freq": "ANN",  # for annual output
            "year_range": f"{counter.zfill(2)}_{simulation_period.zfill(2)}",
            "parameter": "NA",  # ?
        }

        # serialize state variables: veg_type, maturity, mast %
        self._logger.info("saving state variables for timestep.")
        self._save_state_vars(params)
        self._logger.info("completed timestep: %s", timestep)
        self.current_timestep = None

        # clean up mpl objects
        plt.cla()
        plt.clf()
        plt.close("all")
        gc.collect()

    def run(self):
        """
        Run the vegetation transition model, with parameters defined in the configuration file.

        Start and end parameters are year, and handled as ints. No other frequency currently possible.
        """
        # run model forwards
        # steps = int(self.simulation_duration / self.simulation_time_step)
        self._logger.info(
            "Starting simulation at %s. Period: %s - %s",
            datetime.now().strftime("%Y-%m-%d %H:%M:%S"),
            self.water_year_start,
            self.water_year_end,
        )

        # plus 1 to make inclusive
        simulation_period = range(self.water_year_start, self.water_year_end + 1)

        self._logger.info("Running model for: %s timesteps", len(simulation_period))

        for i, wy in enumerate(simulation_period):
            self.step(
                timestep=pd.to_datetime(f"{wy}-10-01"),
                counter=str(i + 1),
                simulation_period=str(len(simulation_period)),
            )

        self._logger.info("Simulation complete")
        logging.shutdown()

    def _load_dem(self) -> np.ndarray:
        """Load project domain DEM."""
        ds = xr.open_dataset(self.dem_path)
        ds = ds.squeeze(drop="band_data")
        da = ds.to_dataarray(dim="band")
        self._logger.info("Loaded DEM")
        # TODO: where is extra dim coming from? i.e. da[0] is needed!
        return da[0].to_numpy()

    def load_wse_wy(
        self,
        water_year: int,
        variable_name: str = "WSE_MEAN",
        date_format: str = "%Y_%m_%d",
    ) -> xr.Dataset:
        """
        Load .tif files corresponding to a specific water year into an xarray.Dataset. This method
        uses lazy-loading via Dask.

        Each .tif file should have a filename that includes a variable name (e.g., `WSE_MEAN`)
        followed by a timestamp in the specified format (e.g., `2005_10_01`). The function will
        automatically extract the timestamps and assign them to a 'time' dimension in the resulting
        xarray.Dataset, but only for files within the specified water year.

        NOTE: Input WSE data (as of 2024-12-13) uses NaN to designate 0 depth. If this is false,
        because the input data has changed, or a different model with different NaAn classification
        is used, this function must be updated accordingly.

        UNIT: Input raster is assumed to be feet, and returned in meters to match the DEM.

        Parameters
        ----------
        folder_path : str
            Path to the folder containing the .tif files.
        water_year : int
            The water year to filter files by. Files from October 1 of the previous year
            to September 30 of this year will be loaded.
        variable_name : str, optional
            The name of the variable to use in the dataset.
        date_format : str, optional
            Format string for parsing dates from file names, default is "%Y_%m_%d".
            Adjust based on your file naming convention.
        analog_sequence : bool
            This is only for use when loading 25-year analog years sequences, where the
            filenames have been updated to represent analog years, but the file data
            reamain unchanged (i.e. uses the actual model-year). This flag will reset
            the MONTHLY time series to match the year given in the file name, in order
            for the vegetation model to run as normal.

        Returns
        -------
        xr.Dataset or None
            An xarray.Dataset with the raster data from each .tif file within the water year,
            stacked along a 'time' dimension, with the specified variable name.
            Returns None if no files are found for the specified water year.
        """
        tif_files = sorted(
            glob.glob(os.path.join(self.wse_directory_path, "**/*.tif"), recursive=True)
        )

        start_date = pd.to_datetime(f"{water_year - 1}-10-01")
        end_date = pd.to_datetime(f"{water_year}-09-30")

        selected_files = []
        time_stamps = []

        for f in tif_files:
            date_str = "_".join(os.path.basename(f).split("_")[2:5]).replace(".tif", "")
            file_date = pd.to_datetime(date_str, format=date_format)

            if start_date <= file_date <= end_date:
                selected_files.append(f)
                time_stamps.append(file_date)

        if not selected_files:
            self._logger.error("No WSE files found for water year: %s", water_year)
            return None

        if len(selected_files) < 12:
            raise ValueError(f"month(s) missing from Water Year: {water_year}")

        # Preprocess function to remove the 'band' dimension
        def preprocess(da):
            return da.squeeze(dim="band").expand_dims(
                time=[time_stamps[selected_files.index(da.encoding["source"])]]
            )

        # Load selected files into a single Dataset with open_mfdataset
        ds = xr.open_mfdataset(
            selected_files,
            concat_dim="time",
            combine="nested",
            parallel=True,
            preprocess=preprocess,
        )
        # rename
        ds = ds.rename({list(ds.data_vars.keys())[0]: variable_name})

        ds[variable_name] *= 0.3048  # UNIT: feet to meters

        if self.analog_sequence:
            self._logger.info("Using sequence loading method.")
            new_timesteps = pd.date_range(
                f"{water_year-1}-10-01", f"{water_year}-09-01", freq="MS"
            )

            if not len(new_timesteps) == len(ds["time"]):
                raise ValueError("Timestep must be monthly.")

            # Replace the time coordinate with time from
            ds = ds.assign_coords(time=("time", new_timesteps))
            self._logger.info("Sequence timeseres updated to match filename.")

        self._logger.info("Loaded HEC-RAS WSE Datset for water-year: %s", water_year)
        return ds

    def _reproject_match_to_dem(
        self, ds: xr.Dataset | xr.DataArray
    ) -> xr.Dataset | xr.DataArray:
        """
        Temporary fix to match WSE model output to 60m DEM grid.
        """
        ds_dem = xr.open_dataset(self.dem_path)
        da_dem = ds_dem.squeeze(drop="band_data").to_dataarray(dim="band")
        ds_reprojected = ds.rio.reproject_match(da_dem)
        ds_dem.close()
        return ds_reprojected

    def _get_depth(self) -> xr.Dataset:
        """Calculate water depth from DEM and Water Surface Elevation.

        NOTE: NaN values are changed to 0 after differencing, so that Null WSE becomes
        equivalent to 0 water depth. This is necessary so that inundation checks do
        not have NaN values for periods without inundation (logic relies
        on > or < comparison operators).
        """
        self._logger.info("Creating depth")
        ds = self.wse - self.dem

        self._logger.info(
            "Replacing all NaN in depth array with 0 (assuming full domain coverage.)"
        )
        # fill zeros. This is necessary to get 0 water depth from DEM and WSE!
        ds = ds.fillna(0)

        # ds["WSE_MEAN"].plot(
        #     col="time",  # Create panels for each time step
        #     col_wrap=4,  # Number of panels per row
        #     cmap="viridis",
        #     aspect=1.5,  # Adjust aspect ratio
        #     size=3,  # Adjust figure size
        # )
        # plt.show()
        return ds

    def _calculate_maturity(self, veg_type_in: np.ndarray):
        """
        +1 year maturity for pixels without vegetation changes.
        """
        # Ensure both arrays have the same shape
        if veg_type_in.shape != self.veg_type.shape:
            raise ValueError("Timestep input and output array have different shapes!")

        # create a boolean array where True indicates elements are different
        # Use np.isnan to handle NaN values specifically (they don't indicate
        # a veg transition has occurred)
        diff_mask = (veg_type_in != self.veg_type) & ~(
            np.isnan(veg_type_in) & np.isnan(self.veg_type)
        )

        # forested veg types
        values_to_mask = [15, 16, 17, 18]
        # Create mask where True corresponds to values in the list
        type_mask = np.isin(self.veg_type, values_to_mask)

        # Use logical AND to find locations where both arrays are True
        # i.e. pixel value has changed, and it is a forested veg type
        stacked_mask_change = np.stack((diff_mask, type_mask))
        combined_mask_change = np.logical_and.reduce(stacked_mask_change)

        # pixel value has NOT changed, and it is a forested veg type
        stacked_mask_no_change = np.stack((~diff_mask, type_mask))
        combined_mask_no_change = np.logical_and.reduce(stacked_mask_no_change)

        if not combined_mask_no_change.any():
            self._logger.warning("No forested pixels had maturity increment increase.")

        if not combined_mask_change.any():
            self._logger.warning("No forested pixels changed in prior timestep.")

        if utils.common_true_locations(
            np.stack((combined_mask_change, combined_mask_no_change))
        ):
            raise ValueError("Forested types have overlapping True location(s)")

        # if forested pixels change, reset age to 0
        self.maturity[combined_mask_change] = 0
        self._logger.info("Maturity reset for changed veg type (forested)")
        # if forested pixels are the same, add one year
        self.maturity[combined_mask_no_change] += 1
        self._logger.info("Maturity incremented for unchanged veg types (forested)")

        # all other types (non-forested, non-handled) to np.nan
        self.maturity[~type_mask] = np.nan

        plotting.np_arr(
            self.maturity,
            title=f"Timestep Maturity {self.current_timestep.strftime('%Y-%m-%d')} {self.scenario_type}",
            out_path=self.timestep_output_dir_figs,
        )

    def _load_veg_initial_raster(self, xarray=False) -> np.ndarray | xr.Dataset:
        """This method will load the base veg raster, from which the model will iterate forwards,
        according to the transition logic.

        Parameters
        ----------
        xarray : bool
            True if xarray output format is needed.

        Returns
        -------
        xr.Dataarray or np.ndarray
            An array with the intial vegetation types, subset to types with transition rules
            and with NaN applied to pixels outside of the DEM valid bounds.
        """
        da = xr.open_dataarray(self.veg_base_path)
        da = da.squeeze(drop="band")

        da = self._reproject_match_to_dem(da)
        self._logger.info("Loaded initial vegetation raster")
        veg_type = da.to_numpy()

        self._logger.info("Subsetting initial vegetation raster to allowed types")
        # allowed veg types
        values_to_mask = [15, 16, 17, 18, 19, 20, 21, 22, 23, 26]
        # Create mask where True corresponds to values in the list
        type_mask = np.isin(veg_type, values_to_mask)
        veg_type = np.where(type_mask, veg_type, np.nan)

        # Mask the vegetation raster to only include valid DEM pixels
        self._logger.info("Masking vegetation raster to valid DEM pixels")
        dem_valid_mask = ~np.isnan(self.dem)
        veg_type = np.where(dem_valid_mask, veg_type, np.nan)

        if xarray:
            # Reassign np.array to origina DataArray. This ensure
            # the data is identical for either output type.
            da["veg_type_subset"] = (("y", "x"), veg_type)
            return da["veg_type_subset"]

        return veg_type

    def _load_veg_keys(self) -> pd.DataFrame:
        """load vegetation class names from database file"""
        dbf = gpd.read_file(self.veg_keys_path)
        # fix dtype
        dbf["Value"] = dbf["Value"].astype(int)
        self._logger.info("Loaded Vegetation Keys")
        return dbf

    def _get_salinity(self) -> np.ndarray:
        """Load salinity raster data (if available.)"""
        if self.salinity_path:
            # add loading code here
            self._logger.info("Loaded salinity from raster")
        else:
            self.salinity = hydro_logic.habitat_based_salinity(self.veg_type)
            self._logger.info("Creating salinity defaults from veg type array.")
            return self.salinity

    def _create_output_dirs(self):
        """Create an output location for state variables, model config,
        input data, and QC plots.

        (No logging because logger needs output location for log file first.)
        """
        output_dir_name = f"VegOut_{self.sim_start_time}"

        # Combine base directory and new directory name
        self.output_dir_path = os.path.join(self.output_base_dir, output_dir_name)
        # Create the directory if it does not exist
        os.makedirs(self.output_dir_path, exist_ok=True)

        # Create the 'run-input' subdirectory
        self.run_metadata_dir = os.path.join(self.output_dir_path, "run-metadata")
        os.makedirs(self.run_metadata_dir, exist_ok=True)

        if os.path.exists(self.config_path):
            shutil.copy(self.config_path, self.run_metadata_dir)
        else:
            print("Config file not found at %s", self.config_path)

    def _save_state_vars(self, params: dict):
        """The method will save state variables after each timestep.

        This method should also include the config, input data, and QC plots.
        """
        template = self.water_depth.isel({"time": 0})  # subset to first month

        # veg type out
        filename_vegtype = utils.generate_filename(
            params=params,
            base_path=self.timestep_output_dir,
            parameter="VEGTYPE",
        )
        new_variables = {"veg_type": (self.veg_type, {"units": "veg_type"})}
        # xr.Dataset `timestep_out` will contain all output arrays, defined here first
        self.timestep_out = utils.create_dataset_from_template(template, new_variables)
        self.timestep_out["veg_type"].rio.to_raster(
            filename_vegtype.with_suffix(".tif")
        )

        # pct mast out
        # TODO: add perent mast handling

        filename_maturity = utils.generate_filename(
            params=params,
            base_path=self.timestep_output_dir,
            parameter="MATURITY",
        )
        self.timestep_out["maturity"] = (("y", "x"), self.maturity)
        self.timestep_out["maturity"].rio.to_raster(
            filename_maturity.with_suffix(".tif")
        )

        del self.timestep_out

    def _create_timestep_dir(self, date):
        """Create output directory for the current timestamp, where
        figures and output rasters will be saved.
        """

        self.timestep_output_dir = os.path.join(
            self.output_dir_path, f"{date.strftime('%Y%m%d')}"
        )
        self.timestep_output_dir_figs = os.path.join(
            self.timestep_output_dir,
            "figs",
        )
        os.makedirs(self.timestep_output_dir, exist_ok=True)
        os.makedirs(self.timestep_output_dir_figs, exist_ok=True)

    # def save_water_depth(self, params: dict):
    #     """
    #     Output water depth (calculated from difference of DEM and WSE).
    #     This method us unique from `save_state_vars` as water depth is
    #     (1) a model input (not state var), and (2) an xr.Dataset. This
    #     method is designed to work for either monthly or daily frequency.
    #     """
    #     # create dir for monthly or daily water depth files

    #     # create filenames
    #     dates = self.water_depth.time.values

    #     filenames = []
    #     for d in dates:
    #         fn = utils.generate_filename(
    #             params=params,
    #             base_path=self.timestep_output_dir,
    #             parameter="WATER_DEPTH",
    #         )
    #         filenames.append(fn)

    #     # for each timestep, output TIF? or do they want a figure?

    def post_process(self):
        """After a run has been executed, this method generates a summary
        timeseries, and saves it as CSV in the "run-metadata" directory.

        TODO: `utils.pixel_sums_full_domain` is very slow. It takes nearly
            8 minutes. Speeding this up would nearly half the total
            exection time.
        """
        logging.info("Running post-processing routine.")
<<<<<<< HEAD
        wpu = xr.open_dataarray(self.wpu_grid_path, engine="rasterio")
=======
        wpu = xr.open_dataarray(self.wpu_path)
>>>>>>> 1e75cad8
        wpu = wpu["band" == 0]
        # Replace 0 with NaN (Zone 0 is outside of all WPU polygons)
        wpu = xr.where(wpu != 0, wpu, np.nan)
        ds = utils.open_veg_multifile(self.output_dir_path)

        logging.info("Calculating WPU veg type sums.")
        df = utils.wpu_sums(ds_veg=ds, zones=wpu)

        # rename cols from int to type name
        # types_dict = dict(self.veg_keys[["Value", "Class"]].values)
        # df.rename(columns=types_dict, inplace=True)

        outpath = os.path.join(self.run_metadata_dir, "wpu_vegtype_timeseries.csv")
        df.to_csv(outpath)

        logging.info("Calculating full-domain veg type sums.")

        df_full_domain = utils.pixel_sums_full_domain(ds=ds)
        outpath = os.path.join(self.run_metadata_dir, "vegtype_timeseries.csv")
        df_full_domain.to_csv(outpath)

        logging.info("Post-processing complete.")


class _TimestepFilter(logging.Filter):
    """A roundabout way to inject the current timestep into log records.
    Should & could be simplified.

    N/A if log messages occurs while self.current_timestep is not set.
    """

    def __init__(self, veg_transition_instance):
        super().__init__()
        self.veg_transition_instance = veg_transition_instance

    def filter(self, record):
        # Dynamically add the current timestep to log records
        record.timestep = (
            self.veg_transition_instance.current_timestep.strftime("%Y-%m-%d")
            if self.veg_transition_instance.current_timestep
            else "N/A"
        )
        return True<|MERGE_RESOLUTION|>--- conflicted
+++ resolved
@@ -76,10 +76,12 @@
         # fetch raster data paths
         self.dem_path = self.config["raster_data"].get("dem_path")
         self.wse_directory_path = self.config["raster_data"].get("wse_directory_path")
+        self.wse_domain_path = self.config["raster_data"].get("wse_domain_raster")
         self.veg_base_path = self.config["raster_data"].get("veg_base_raster")
         self.veg_keys_path = self.config["raster_data"].get("veg_keys")
         self.salinity_path = self.config["raster_data"].get("salinity_raster")
         self.wpu_grid_path = self.config["raster_data"].get("wpu_grid")
+        self.initial_maturity_path = self.config["raster_data"].get("initial_maturity")
 
         # polygon data
         self.wpu_polygons = self.config["polygon_data"].get("wpu_polygons")
@@ -123,13 +125,14 @@
         self._get_git_commit_hash()
 
         self.dem = self._load_dem()
-        # print(self.dem.shape)
-        # Load veg base and use as template to create arrays for the main state variables
+        self.hecras_domain = self._load_hecras_domain_raster()
+        # self.initial_veg = self._load_veg_initial_raster(mask_hecras_domain=False)
         self.veg_type = self._load_veg_initial_raster()
+        self.static_veg = self._load_veg_initial_raster(return_static_veg_only=True)
         self.veg_keys = self._load_veg_keys()
 
+        self.maturity = np.zeros_like(self.dem)  # self._load_initial_maturity_raster()
         self.wse = None
-        self.maturity = np.zeros_like(self.dem)
         self.water_depth = None
         self.veg_ts_out = None  # xarray output for timestep
         self.salinity = None
@@ -251,6 +254,10 @@
             veg_palette=True,
         )
 
+        # important: mask areas outside of domain before calculting transition:
+        self._logger.info("Masking veg type array to domain.")
+        self.veg_type = np.where(self.hecras_domain, self.veg_type, np.nan)
+
         # veg_type array is iteratively updated, for each zone
         self.veg_type_update_1 = veg_logic.zone_v(
             self.veg_type,
@@ -309,6 +316,9 @@
         )
 
         # stack partial update arrays for each zone
+        # the final arrays is the static pixels that
+        # are within the VegTransition domain, but
+        # outside of the HEC-RAS domain.
         stacked_veg = np.stack(
             (
                 self.veg_type_update_1,
@@ -321,6 +331,7 @@
                 self.veg_type_update_8,
                 self.veg_type_update_9,
                 self.veg_type_update_10,
+                self.static_veg,
             )
         )
 
@@ -338,13 +349,11 @@
         # get unchanged/unhandled vegetation types from base raster
         # no_transition_nan_mask = np.isnan(self.veg_type)
 
-        # Replace NaN values in the new array with corresponding values from the veg base raster
-        # self._logger.info(
-        #     "Filling NaN pixels in result array with vegetation base raster."
-        # )
-        # self.veg_type[no_transition_nan_mask] = self._load_veg_initial_raster()[
-        #     no_transition_nan_mask
-        # ]
+        # add back static veg types that do not transition because they are
+        # outside the WSE model domain
+        # important: mask areas outside of domain before calculting transition:
+        # self._logger.info("")
+        # self.veg_type = np.where(self.hecras_domain, self.veg_type, np.nan)
 
         plotting.np_arr(
             self.veg_type,
@@ -549,7 +558,8 @@
         return ds_reprojected
 
     def _get_depth(self) -> xr.Dataset:
-        """Calculate water depth from DEM and Water Surface Elevation.
+        """Calculate water depth from DEM and Water Surface Elevation and subset
+        difference array to valid HECRAS domain.
 
         NOTE: NaN values are changed to 0 after differencing, so that Null WSE becomes
         equivalent to 0 water depth. This is necessary so that inundation checks do
@@ -562,17 +572,23 @@
         self._logger.info(
             "Replacing all NaN in depth array with 0 (assuming full domain coverage.)"
         )
-        # fill zeros. This is necessary to get 0 water depth from DEM and WSE!
+        # fill zeros. This step is necessary to get 0 water depth from DEM and missing
+        # WSE pixels, where missing data indicates "no inundation"
         ds = ds.fillna(0)
 
-        # ds["WSE_MEAN"].plot(
-        #     col="time",  # Create panels for each time step
-        #     col_wrap=4,  # Number of panels per row
-        #     cmap="viridis",
-        #     aspect=1.5,  # Adjust aspect ratio
-        #     size=3,  # Adjust figure size
-        # )
-        # plt.show()
+        # after filling zeros for areas with no inundation, apply domain mask,
+        # so that areas outside of HECRAS domain are not classified as
+        # dry (na is 0-filled above) when in fact that are outside of the domain.
+        ds = ds.where(self.hecras_domain)
+
+        ds["WSE_MEAN"].plot(
+            col="time",  # Create panels for each time step
+            col_wrap=4,  # Number of panels per row
+            cmap="viridis",
+            aspect=1.5,  # Adjust aspect ratio
+            size=3,  # Adjust figure size
+        )
+        plt.show()
         return ds
 
     def _calculate_maturity(self, veg_type_in: np.ndarray):
@@ -631,12 +647,18 @@
             out_path=self.timestep_output_dir_figs,
         )
 
-    def _load_veg_initial_raster(self, xarray=False) -> np.ndarray | xr.Dataset:
+    def _load_veg_initial_raster(
+        self,
+        return_static_veg_only: bool = False,
+        xarray: bool = False,
+    ) -> np.ndarray | xr.Dataset:
         """This method will load the base veg raster, from which the model will iterate forwards,
         according to the transition logic.
 
         Parameters
         ----------
+        mask_hecras_domain : bool
+            True if vegetation type data should be masked to the `hecras_domain` array
         xarray : bool
             True if xarray output format is needed.
 
@@ -661,9 +683,17 @@
         veg_type = np.where(type_mask, veg_type, np.nan)
 
         # Mask the vegetation raster to only include valid DEM pixels
-        self._logger.info("Masking vegetation raster to valid DEM pixels")
+        self._logger.info("Masking vegetation raster to valid DEM pixels.")
         dem_valid_mask = ~np.isnan(self.dem)
-        veg_type = np.where(dem_valid_mask, veg_type, np.nan)
+
+        if return_static_veg_only:
+            self._logger.info("Returning array of static vegetation pixels only.")
+            # combine DEM valid mask and inverse of HEC-RAS domain valid mask
+            veg_type = np.where(dem_valid_mask & ~self.hecras_domain, veg_type, np.nan)
+
+        else:
+            # only apply valid DEM mask
+            veg_type = np.where(dem_valid_mask, veg_type, np.nan)
 
         if xarray:
             # Reassign np.array to origina DataArray. This ensure
@@ -680,6 +710,21 @@
         dbf["Value"] = dbf["Value"].astype(int)
         self._logger.info("Loaded Vegetation Keys")
         return dbf
+
+    def _load_initial_maturity_raster(self):
+        """Initial conditions for vegetation maturity."""
+        return NotImplementedError
+
+    def _load_hecras_domain_raster(self) -> np.ndarray:
+        """Load raster file specifying the boundary of the HECRAS domain."""
+        # load raster
+        self._logger.info("Loading WSE domain extent raster.")
+        da = xr.open_dataarray(self.wse_domain_path)
+        da = da.squeeze(drop="band")
+        # reproject match to DEM
+        da = self._reproject_match_to_dem(da)
+        da = da.astype(bool)
+        return da.to_numpy()
 
     def _get_salinity(self) -> np.ndarray:
         """Load salinity raster data (if available.)"""
@@ -795,11 +840,7 @@
             exection time.
         """
         logging.info("Running post-processing routine.")
-<<<<<<< HEAD
         wpu = xr.open_dataarray(self.wpu_grid_path, engine="rasterio")
-=======
-        wpu = xr.open_dataarray(self.wpu_path)
->>>>>>> 1e75cad8
         wpu = wpu["band" == 0]
         # Replace 0 with NaN (Zone 0 is outside of all WPU polygons)
         wpu = xr.where(wpu != 0, wpu, np.nan)
